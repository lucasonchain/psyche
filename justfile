--- conflicted
+++ resolved
@@ -91,12 +91,9 @@
 # Setup clients using assigning one available GPU to each of them.
 # There's no way to do this using the replicas from docker-compose file, so we have to do it manually.
 setup_clients num_clients="1":
-<<<<<<< HEAD
-=======
     docker build -t nous-base -f docker/nous_base.Dockerfile .
     docker build -t nous-base-test -f docker/test/nous_base_test.Dockerfile .
     docker build -t psyche-client -f docker/test/psyche_client.Dockerfile .
->>>>>>> d9c37938
     ./scripts/train-multiple-gpu.sh {{num_clients}}
 
 # Setup the infrastructure for testing locally using Docker.
