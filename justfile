--- conflicted
+++ resolved
@@ -88,11 +88,6 @@
     cargo run -p psyche-centralized-server print-all-help --markdown > psyche-book/generated/cli/psyche-centralized-server.md
     cargo run -p psyche-centralized-local-testnet print-all-help --markdown > psyche-book/generated/cli/psyche-centralized-local-testnet.md
 
-<<<<<<< HEAD
-# Setup the infrastructure for testing locally using Docker.
-setup_test_infra num_clients="1":
-    cd docker/test && NUM_REPLICAS={{num_clients}} docker compose --profile setup up -d --force-recreate
-=======
 # Setup clients using assigning one available GPU to each of them.
 # There's no way to do this using the replicas from docker-compose file, so we have to do it manually.
 setup_clients num_clients="1":
@@ -103,14 +98,12 @@
 
 # Setup the infrastructure for testing locally using Docker.
 setup_test_infra num_clients="1":
-    cd docker/test && NUM_REPLICAS={{num_clients}} docker compose up -d --force-recreate
->>>>>>> 1b1ebe66
+    cd docker/test && NUM_REPLICAS={{num_clients}} docker compose --profile setup up -d --force-recreate
 
 # Run a client to start training inside a Docker container.
 run_docker_client:
     docker build -t nous-base -f docker/nous_base.Dockerfile .
     docker build -t psyche-client -f docker/Dockerfile .
-<<<<<<< HEAD
     docker run \
       --gpus all \
       -e NVIDIA_DRIVER_CAPABILITIES=all \
@@ -122,16 +115,10 @@
 run_docker_test_client:
     docker build --target test -t psyche-client .
     docker run \
-=======
-    docker run --rm \
->>>>>>> 1b1ebe66
       --gpus all \
       -e NVIDIA_DRIVER_CAPABILITIES=all \
       --add-host host.docker.internal:host-gateway \
       -v ~/.config/solana/id.json:/usr/local/id.json \
       --env-file config/client/.env \
-<<<<<<< HEAD
       --network localhost \
-=======
->>>>>>> 1b1ebe66
       psyche-client