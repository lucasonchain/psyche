use anyhow::{anyhow, bail, Result};
use async_trait::async_trait;
use psyche_centralized_shared::{ClientId, ClientToServerMessage, ServerToClientMessage};
<<<<<<< HEAD
use psyche_client::{TrainingResult, NC};
=======
>>>>>>> 05b2b716
use psyche_coordinator::model::{
    self, Checkpoint, LLMTrainingDataLocation, LLMTrainingDataType, Model, LLM,
};
use psyche_coordinator::{
    Client, Coordinator, CoordinatorError, HealthChecks, Round, RunState, TickResult, Witness,
    SOLANA_MAX_NUM_CLIENTS,
};

use psyche_core::{u8_to_string, FixedVec, Shuffle, SizedIterator, TokenSize};
use psyche_data_provider::{
    download_model_repo_async, DataProviderTcpServer, DataServerTui, LocalDataProvider,
};
<<<<<<< HEAD
use psyche_network::{
    ClientNotification, NetworkEvent, NetworkTui, RelayMode, TcpServer, TransmittableDownload,
};
use psyche_tui::logging::LoggerWidget;
use psyche_tui::{maybe_start_render_loop, CustomWidget, MaybeTui, TabbedWidget};
=======
use psyche_network::{ClientNotification, TcpServer};
use psyche_tui::{
    logging::LoggerWidget, maybe_start_render_loop, CustomWidget, MaybeTui, TabbedWidget,
};
>>>>>>> 05b2b716
use psyche_watcher::CoordinatorTui;
use rand::RngCore;
use serde::{Deserialize, Serialize};
use std::collections::HashSet;
use std::net::{Ipv4Addr, SocketAddr};
use std::ops::ControlFlow;
use std::path::PathBuf;
use std::time::{Duration, SystemTime, UNIX_EPOCH};
use tokio::sync::mpsc::{channel, Receiver, Sender};
use tokio::time::{interval, MissedTickBehavior};
use tokio::{select, time::Interval};
use tokio_util::sync::CancellationToken;
use tracing::{debug, info, info_span, warn, Instrument};

use crate::dashboard::{DashboardState, DashboardTui};

pub(super) type Tabs = TabbedWidget<(
    DashboardTui,
    CoordinatorTui,
    MaybeTui<DataServerTui>,
    LoggerWidget,
)>;
pub(super) const TAB_NAMES: [&str; 4] =
    ["Dashboard", "Coordinator", "Training Data Server", "Logger"];
type TabsData = <Tabs as CustomWidget>::Data;

struct Backend {
    net_server: TcpServer<ClientId, ClientToServerMessage, ServerToClientMessage>,
    pending_clients: HashSet<ClientId>,
}

impl Backend {
    pub fn port(&self) -> u16 {
        self.net_server.local_addr().port()
    }
}

struct ChannelCoordinatorBackend {
    rx: Receiver<Coordinator<ClientId>>,
}

impl ChannelCoordinatorBackend {
    fn new() -> (Sender<Coordinator<ClientId>>, Self) {
        let (tx, rx) = channel(10);
        (tx, Self { rx })
    }
}

#[async_trait]
impl psyche_watcher::Backend<ClientId> for ChannelCoordinatorBackend {
    async fn wait_for_new_state(&mut self) -> Result<Coordinator<ClientId>> {
        Ok(self.rx.recv().await.expect("channel closed? :("))
    }

    async fn send_witness(&mut self, _witness: Witness) -> Result<()> {
        bail!("Server does not send witnesses");
    }

    async fn send_health_check(&mut self, _health_checks: HealthChecks) -> Result<()> {
        bail!("Server does not send health checks");
    }

    async fn send_checkpoint(&mut self, _checkpoint: model::Checkpoint) -> Result<()> {
        bail!("Server does not send checkpoints");
    }
}

type DataServer =
    DataProviderTcpServer<ClientId, ClientId, LocalDataProvider, ChannelCoordinatorBackend>;

pub struct App {
    cancel: CancellationToken,
    tx_tui_state: Option<Sender<TabsData>>,
    tick_interval: Interval,
    update_tui_interval: Interval,
    coordinator: Coordinator<ClientId>,
    backend: Backend,
    training_data_server: Option<(Sender<Coordinator<ClientId>>, DataServer)>,
    save_state_dir: Option<PathBuf>,
    original_warmup_time: u64,
    original_min_clients: u16,
    withdraw_on_disconnect: bool,
}

/// Methods intended for testing purposes only.
///
/// These methods provide access to internal App parameters
/// to facilitate testing and debugging.
#[allow(dead_code)]
impl App {
    pub fn get_clients(&self) -> FixedVec<Client<ClientId>, SOLANA_MAX_NUM_CLIENTS> {
        self.coordinator.epoch_state.clients
    }

    pub fn get_pending_clients(&self) -> HashSet<ClientId> {
        self.backend.pending_clients.clone()
    }

    pub fn get_run_state(&self) -> RunState {
        self.coordinator.run_state
    }

    pub fn get_rounds(&self) -> [Round; 4] {
        self.coordinator.epoch_state.rounds
    }

    pub fn get_rounds_head(&self) -> u32 {
        self.coordinator.epoch_state.rounds_head
    }

    pub fn get_current_epoch(&self) -> u16 {
        self.coordinator.progress.epoch
    }

    pub fn get_port(&self) -> u16 {
        self.backend.port()
    }
}

#[derive(Serialize, Deserialize, Debug)]
pub struct DataServerInfo {
    pub dir: PathBuf,
    pub token_size: TokenSize,
    pub seq_len: usize,
    pub shuffle_seed: [u8; 32],
}

impl App {
    #[allow(clippy::too_many_arguments)]
    pub async fn new(
        tui: bool,
        mut coordinator: Coordinator<ClientId>,
        data_server_config: Option<DataServerInfo>,
        coordinator_server_port: Option<u16>,
        save_state_dir: Option<PathBuf>,
        init_warmup_time: Option<u64>,
        init_min_clients: Option<u16>,
        withdraw_on_disconnect: bool,
    ) -> Result<Self> {
<<<<<<< HEAD
        let run_id = u8_to_string(&coordinator.run_id);
        let p2p = NC::init(&run_id, p2p_port, RelayMode::Default, vec![], None).await?;

        Self::reset_ephemeral(&mut coordinator);

        let training_data_server = if let Model::LLM(LLM {
            data_location: LLMTrainingDataLocation::Server(url),
            data_type,
            checkpoint,
            ..
        }) = &coordinator.model
        {
            if let LLMTrainingDataType::Finetuning = data_type {
                panic!("Finetuning is not supported yet.")
            }

            match checkpoint {
                Checkpoint::Hub(hub_repo) => {
                    let repo_id = u8_to_string(&hub_repo.repo_id);
                    let revision = hub_repo.revision.map(|bytes| u8_to_string(&bytes));
                    if revision.is_some()
                        || !tokio::fs::try_exists(PathBuf::from(repo_id.clone()))
                            .await
                            .unwrap_or_default()
                    {
                        download_model_repo_async(&repo_id, revision, None, None, None, true)
                            .await?;
                    }
                }
                Checkpoint::Ephemeral => {
                    bail!("Can't start up a run with an Ephemeral checkpoint.")
                }
                Checkpoint::Dummy => {
                    // ok!
                }
                Checkpoint::P2P(_hub_repo) => {
                    bail!("Can't start up a run with a P2P checkpoint.")
                }
            }

            let server_addr: SocketAddr = u8_to_string(url).parse().map_err(|e| {
                anyhow!("Failed to parse training data server URL {:?}: {}", url, e)
            })?;
            let server_port = server_addr.port();
            let DataServerInfo {
                dir,
                seq_len,
                shuffle_seed,
                token_size
            } = data_server_config.ok_or_else(|| anyhow!("Coordinator state requires we host training data, but no --data-config passed."))?;

            let local_data_provider = LocalDataProvider::new_from_directory(
                dir,
                token_size,
                seq_len,
                Shuffle::Seeded(shuffle_seed),
            )?;

            let (tx, backend) = ChannelCoordinatorBackend::new();
            let data_server =
                DataProviderTcpServer::start(local_data_provider, backend, server_port).await?;
            Some((tx, data_server))
        } else {
            None
        };

        let (cancel, tx_tui_state) =
            maybe_start_render_loop(tui.then(|| Tabs::new(Default::default(), &TAB_NAMES)))?;
=======
        async {
            Self::reset_ephemeral(&mut coordinator);
>>>>>>> 05b2b716

            debug!("potentially launching data server...");

            let training_data_server = if let Model::LLM(LLM {
                data_location: LLMTrainingDataLocation::Server(url),
                data_type,
                checkpoint,
                ..
            }) = &coordinator.model
            {
                if let LLMTrainingDataType::Finetuning = data_type {
                    panic!("Finetuning is not supported yet.")
                }

                match checkpoint {
                    Checkpoint::Hub(hub_repo) => {
                        let repo_id = u8_to_string(&hub_repo.repo_id);
                        let revision = hub_repo.revision.map(|bytes| u8_to_string(&bytes));
                        if revision.is_some()
                            || !tokio::fs::try_exists(PathBuf::from(repo_id.clone()))
                                .await
                                .unwrap_or_default()
                        {
                            download_model_repo_async(&repo_id, revision, None, None, None, true)
                                .await?;
                        }
                    }
                    Checkpoint::Ephemeral => {
                        bail!("Can't start up a run with an Ephemeral checkpoint.")
                    }
                    Checkpoint::Dummy => {
                        // ok!
                    }
                    Checkpoint::P2P => {
                        bail!("Can't start up a run with a P2P checkpoint.")
                    }
                }

                let server_addr: SocketAddr = u8_to_string(url).parse().map_err(|e| {
                    anyhow!("Failed to parse training data server URL {:?}: {}", url, e)
                })?;
                let data_server_port = server_addr.port();
                let DataServerInfo {
                    dir,
                    seq_len,
                    shuffle_seed,
                    token_size
                } = data_server_config.ok_or_else(|| anyhow!("Coordinator state requires we host training data, but no --data-config passed."))?;

                let local_data_provider = LocalDataProvider::new_from_directory(
                    dir,
                    token_size,
                    seq_len,
                    Shuffle::Seeded(shuffle_seed),
                )?;

                let (tx, backend) = ChannelCoordinatorBackend::new();
                let data_server =
                    DataProviderTcpServer::start(local_data_provider, backend, data_server_port)
                        .await?;
                Some((tx, data_server))
            } else {
                None
            };
            debug!("data server work done.");

            let (cancel, tx_tui_state) =
                maybe_start_render_loop(tui.then(|| Tabs::new(Default::default(), &TAB_NAMES)))?;

            let mut tick_interval = interval(Duration::from_millis(500));
            tick_interval.set_missed_tick_behavior(MissedTickBehavior::Skip); //important!

            let mut update_tui_interval = interval(Duration::from_millis(150));
            update_tui_interval.set_missed_tick_behavior(MissedTickBehavior::Skip);

            let net_server =
                TcpServer::<ClientId, ClientToServerMessage, ServerToClientMessage>::start(
                    SocketAddr::new(
                        std::net::IpAddr::V4(Ipv4Addr::new(0, 0, 0, 0)),
                        coordinator_server_port.unwrap_or(0),
                    ),
                )
                .await?;

            let original_warmup_time = coordinator.config.warmup_time;
            let original_min_clients = coordinator.config.min_clients;

            if let Some(init_warmup_time) = init_warmup_time {
                coordinator.config.warmup_time = init_warmup_time;
            }
            if let Some(init_min_clients) = init_min_clients {
                coordinator.config.min_clients = init_min_clients;
            }

            Ok(Self {
                cancel,
                training_data_server,
                tx_tui_state,
                tick_interval,
                update_tui_interval,
                coordinator,
                backend: Backend {
                    net_server,
                    pending_clients: HashSet::new(),
                },
                save_state_dir,
                original_warmup_time,
                original_min_clients,
                withdraw_on_disconnect,
            })
        }.instrument(info_span!("App::new")).await
    }

    pub async fn run(&mut self) -> Result<()> {
        loop {
            if let ControlFlow::Break(()) = self.poll_next().await? {
                break;
            }
        }
        Ok(())
    }

    pub async fn poll_next(&mut self) -> Result<ControlFlow<(), ()>> {
        select! {
            _ = self.cancel.cancelled() => {
                info!("got cancel callback, exiting cleanly.");
                return Ok(ControlFlow::Break(()));
            }

            Some(event) = self.backend.net_server.next() => {
                match event {
                    ClientNotification::Message((from, message)) => {
                        self.on_client_message(from, message).await;
                    }
                    ClientNotification::Disconnected(from) => {
                        self.on_disconnect(from)?;
                    }
                }
            }
            _ = self.tick_interval.tick() => {
                self.on_tick().await;
            }
            _ = self.update_tui_interval.tick() => {
                self.update_tui().await?;
            }
            _ = async {
                if let Some((_, server))  = &mut self.training_data_server {
                    server.poll().await
                } else {
                    tokio::task::yield_now().await;
                }
            } => {}
        }
        Ok(ControlFlow::Continue(()))
    }

    async fn update_tui(&mut self) -> Result<()> {
        if let Some(tx_tui_state) = &self.tx_tui_state {
            let states = (
                (&*self).into(),
                (&self.coordinator).into(),
                self.training_data_server.as_ref().map(|o| (&o.1).into()),
                Default::default(),
            );
            tx_tui_state.send(states).await?;
        }
        Ok(())
    }

<<<<<<< HEAD
    fn on_network_event(&mut self, event: NetworkEvent<TrainingResult, TransmittableDownload>) {
        if let NetworkEvent::MessageReceived((_, _)) = event {
            // we're the coordinator, why are we even in the p2p? lol
        }
    }

=======
>>>>>>> 05b2b716
    fn on_disconnect(&mut self, from: ClientId) -> Result<()> {
        self.backend.pending_clients.remove(&from);

        if self.withdraw_on_disconnect {
            let position = self
                .coordinator
                .epoch_state
                .clients
                .iter()
                .position(|x| x.id == from);

            if let Some(index) = position {
                match self.coordinator.withdraw(index as u64) {
                    Ok(_) => info!("Withdrew {from}"),
                    Err(err) => warn!("Coordinator withdraw error: {err}"),
                }
            }
        }

        Ok(())
    }

    async fn on_client_message(&mut self, from: ClientId, event: ClientToServerMessage) {
        let broadcast = match event {
            ClientToServerMessage::Join { run_id } => {
                // TODO: check whitelist
                let coord_run_id = u8_to_string(&self.coordinator.run_id);
                if coord_run_id == run_id {
                    info!("added pending client {from}");
                    self.backend.pending_clients.insert(from);
                } else {
                    info!("{from:?} tried to join unknown run {run_id}");
                }
                false
            }
            ClientToServerMessage::Witness(witness) => {
                let state_before = self.coordinator.run_state;
                if let Err(error) = self
                    .coordinator
                    .witness(&from, *witness, Self::get_timestamp())
                {
                    warn!("Error when processing witness: {error}");
                }
                self.coordinator.run_state != state_before
            }
            ClientToServerMessage::HealthCheck(health_checks) => {
                match self.coordinator.health_check(&from, health_checks) {
                    Ok(dropped) => {
                        info!("Dropped {} clients from health check", dropped);
                        dropped > 0
                    }

                    Err(error) => {
                        warn!("Error when processing health check: {error}");
                        false
                    }
                }
            }
            ClientToServerMessage::Checkpoint(checkpoint) => {
                if let Err(error) = self.coordinator.checkpoint(&from, checkpoint) {
                    warn!("Error when processing checkpoint: {error}");
                }
                true
            }
        };
        self.post_state_change(broadcast).await;
    }

    async fn on_tick(&mut self) {
        match self.coordinator.tick(
            Some(SizedIterator::new(
                self.backend.pending_clients.iter(),
                self.backend.pending_clients.len(),
            )),
            Self::get_timestamp(),
            rand::thread_rng().next_u64(),
        ) {
            Ok(TickResult::EpochEnd(result)) => {
                if result {
                    if let Some(save_state_dir) = &self.save_state_dir {
                        let mut state = self.coordinator;
                        print!("{:?}", state);
                        Self::reset_ephemeral(&mut state);
                        match toml::to_string_pretty(&state) {
                            Ok(toml) => {
                                let filename = format!(
                                    "{:?}-step{}.toml",
                                    self.coordinator.run_id,
                                    self.coordinator.progress.step - 1
                                );
                                info!("Saving state to {filename}");
                                if let Err(err) =
                                    std::fs::write(save_state_dir.join(filename), toml)
                                {
                                    tracing::error!("Error saving TOML: {}", err);
                                }
                            }
                            Err(err) => tracing::error!("Error serialized to TOML: {err}"),
                        }
                    }
                } else {
                    warn!("Epoch abandoned")
                }
            }
            Ok(TickResult::Ticked) | Err(CoordinatorError::Halted) => {}
            Err(err) => warn!("Coordinator tick error: {err}"),
        }
        self.post_state_change(true).await;
    }

    fn get_timestamp() -> u64 {
        SystemTime::now()
            .duration_since(UNIX_EPOCH)
            .unwrap()
            .as_secs()
    }

    async fn post_state_change(&mut self, broadcast: bool) {
        if self.coordinator.active() {
            // reset to original values if we changed them to something special for init
            self.coordinator.config.warmup_time = self.original_warmup_time;
            self.coordinator.config.min_clients = self.original_min_clients;
        }
        if broadcast {
            if let Err(err) = self
                .backend
                .net_server
                .broadcast(ServerToClientMessage::Coordinator(Box::new(
                    self.coordinator,
                )))
                .await
            {
                warn!("Error in on_tick: {err}");
            }
            if let Some((ref sender, _)) = self.training_data_server {
                sender.send(self.coordinator).await.unwrap();
            }
        }
    }

    fn reset_ephemeral(coordinator: &mut Coordinator<ClientId>) {
        coordinator.run_state = RunState::WaitingForMembers;
        for elem in coordinator.epoch_state.clients.iter_mut() {
            *elem = Client::<ClientId>::default();
        }
        for elem in coordinator.epoch_state.exited_clients.iter_mut() {
            *elem = Client::<ClientId>::default();
        }
    }
}

impl From<&App> for DashboardState {
    fn from(app: &App) -> Self {
        Self {
            coordinator_state: (&app.coordinator).into(),
            server_addr: app.backend.net_server.local_addr().to_string(),
            nodes_next_epoch: app
                .backend
                .pending_clients
                .iter()
                .map(|c| c.to_string())
                .collect(),
        }
    }
}<|MERGE_RESOLUTION|>--- conflicted
+++ resolved
@@ -1,10 +1,6 @@
 use anyhow::{anyhow, bail, Result};
 use async_trait::async_trait;
 use psyche_centralized_shared::{ClientId, ClientToServerMessage, ServerToClientMessage};
-<<<<<<< HEAD
-use psyche_client::{TrainingResult, NC};
-=======
->>>>>>> 05b2b716
 use psyche_coordinator::model::{
     self, Checkpoint, LLMTrainingDataLocation, LLMTrainingDataType, Model, LLM,
 };
@@ -17,18 +13,10 @@
 use psyche_data_provider::{
     download_model_repo_async, DataProviderTcpServer, DataServerTui, LocalDataProvider,
 };
-<<<<<<< HEAD
-use psyche_network::{
-    ClientNotification, NetworkEvent, NetworkTui, RelayMode, TcpServer, TransmittableDownload,
-};
-use psyche_tui::logging::LoggerWidget;
-use psyche_tui::{maybe_start_render_loop, CustomWidget, MaybeTui, TabbedWidget};
-=======
 use psyche_network::{ClientNotification, TcpServer};
 use psyche_tui::{
     logging::LoggerWidget, maybe_start_render_loop, CustomWidget, MaybeTui, TabbedWidget,
 };
->>>>>>> 05b2b716
 use psyche_watcher::CoordinatorTui;
 use rand::RngCore;
 use serde::{Deserialize, Serialize};
@@ -168,79 +156,8 @@
         init_min_clients: Option<u16>,
         withdraw_on_disconnect: bool,
     ) -> Result<Self> {
-<<<<<<< HEAD
-        let run_id = u8_to_string(&coordinator.run_id);
-        let p2p = NC::init(&run_id, p2p_port, RelayMode::Default, vec![], None).await?;
-
-        Self::reset_ephemeral(&mut coordinator);
-
-        let training_data_server = if let Model::LLM(LLM {
-            data_location: LLMTrainingDataLocation::Server(url),
-            data_type,
-            checkpoint,
-            ..
-        }) = &coordinator.model
-        {
-            if let LLMTrainingDataType::Finetuning = data_type {
-                panic!("Finetuning is not supported yet.")
-            }
-
-            match checkpoint {
-                Checkpoint::Hub(hub_repo) => {
-                    let repo_id = u8_to_string(&hub_repo.repo_id);
-                    let revision = hub_repo.revision.map(|bytes| u8_to_string(&bytes));
-                    if revision.is_some()
-                        || !tokio::fs::try_exists(PathBuf::from(repo_id.clone()))
-                            .await
-                            .unwrap_or_default()
-                    {
-                        download_model_repo_async(&repo_id, revision, None, None, None, true)
-                            .await?;
-                    }
-                }
-                Checkpoint::Ephemeral => {
-                    bail!("Can't start up a run with an Ephemeral checkpoint.")
-                }
-                Checkpoint::Dummy => {
-                    // ok!
-                }
-                Checkpoint::P2P(_hub_repo) => {
-                    bail!("Can't start up a run with a P2P checkpoint.")
-                }
-            }
-
-            let server_addr: SocketAddr = u8_to_string(url).parse().map_err(|e| {
-                anyhow!("Failed to parse training data server URL {:?}: {}", url, e)
-            })?;
-            let server_port = server_addr.port();
-            let DataServerInfo {
-                dir,
-                seq_len,
-                shuffle_seed,
-                token_size
-            } = data_server_config.ok_or_else(|| anyhow!("Coordinator state requires we host training data, but no --data-config passed."))?;
-
-            let local_data_provider = LocalDataProvider::new_from_directory(
-                dir,
-                token_size,
-                seq_len,
-                Shuffle::Seeded(shuffle_seed),
-            )?;
-
-            let (tx, backend) = ChannelCoordinatorBackend::new();
-            let data_server =
-                DataProviderTcpServer::start(local_data_provider, backend, server_port).await?;
-            Some((tx, data_server))
-        } else {
-            None
-        };
-
-        let (cancel, tx_tui_state) =
-            maybe_start_render_loop(tui.then(|| Tabs::new(Default::default(), &TAB_NAMES)))?;
-=======
         async {
             Self::reset_ephemeral(&mut coordinator);
->>>>>>> 05b2b716
 
             debug!("potentially launching data server...");
 
@@ -410,15 +327,6 @@
         Ok(())
     }
 
-<<<<<<< HEAD
-    fn on_network_event(&mut self, event: NetworkEvent<TrainingResult, TransmittableDownload>) {
-        if let NetworkEvent::MessageReceived((_, _)) = event {
-            // we're the coordinator, why are we even in the p2p? lol
-        }
-    }
-
-=======
->>>>>>> 05b2b716
     fn on_disconnect(&mut self, from: ClientId) -> Result<()> {
         self.backend.pending_clients.remove(&from);
 
