use anyhow::{anyhow, bail, Result};
use async_trait::async_trait;
use psyche_centralized_shared::{ClientId, ClientToServerMessage, ServerToClientMessage};
use psyche_client::{TrainingResult, TransmittableDistroResult, NC};
use psyche_coordinator::model::{
    self, Checkpoint, LLMTrainingDataLocation, LLMTrainingDataType, Model, LLM,
};
use psyche_coordinator::{
    Client, Coordinator, CoordinatorError, HealthChecks, Round, RunState, Witness,
};
<<<<<<< HEAD
=======
use psyche_core::u8_to_string;
>>>>>>> ddb1ab54
use psyche_data_provider::{
    download_model_repo_async, DataProviderTcpServer, DataServerTui, LocalDataProvider, Shuffle,
    TokenSize,
};
use psyche_network::{ClientNotification, NetworkEvent, NetworkTui, RelayMode, TcpServer};
use psyche_tui::logging::LoggerWidget;
use psyche_tui::{maybe_start_render_loop, CustomWidget, MaybeTui, TabbedWidget};
use psyche_watcher::CoordinatorTui;
use rand::RngCore;
use serde::{Deserialize, Serialize};
use std::collections::HashSet;
use std::net::{Ipv4Addr, SocketAddr};
use std::path::PathBuf;
use std::time::{Duration, SystemTime, UNIX_EPOCH};
use tokio::sync::mpsc::{channel, Receiver, Sender};
use tokio::time::interval;
use tokio::{select, time::Interval};
use tokio_util::sync::CancellationToken;
use tracing::{info, warn};

use crate::dashboard::{DashboardState, DashboardTui};

pub(super) type Tabs = TabbedWidget<(
    DashboardTui,
    CoordinatorTui,
    NetworkTui,
    MaybeTui<DataServerTui>,
    LoggerWidget,
)>;
pub(super) const TAB_NAMES: [&str; 5] = [
    "Dashboard",
    "Coordinator",
    "P2P Network",
    "Training Data Server",
    "Logger",
];
type TabsData = <Tabs as CustomWidget>::Data;

struct Backend {
    net_server: TcpServer<ClientId, ClientToServerMessage, ServerToClientMessage>,
    pending_clients: HashSet<Client<ClientId>>,
}

impl psyche_coordinator::Backend<ClientId> for Backend {
    fn select_new_clients(&self) -> Vec<Client<ClientId>> {
        self.pending_clients.iter().cloned().collect()
    }
}

struct ChannelCoordinatorBackend {
    rx: Receiver<Coordinator<ClientId>>,
}

impl ChannelCoordinatorBackend {
    fn new() -> (Sender<Coordinator<ClientId>>, Self) {
        let (tx, rx) = channel(10);
        (tx, Self { rx })
    }
}

#[async_trait]
impl psyche_watcher::Backend<ClientId> for ChannelCoordinatorBackend {
    async fn wait_for_new_state(&mut self) -> Result<Coordinator<ClientId>> {
        Ok(self.rx.recv().await.expect("channel closed? :("))
    }

    async fn send_witness(&mut self, _witness: Witness) -> Result<()> {
        bail!("Server does not send witnesses");
    }

    async fn send_health_check(&mut self, _health_checks: HealthChecks) -> Result<()> {
        bail!("Server does not send health checks");
    }

    async fn send_checkpoint(&mut self, _checkpoint: model::Checkpoint) -> Result<()> {
        bail!("Server does not send checkpoints");
    }
}

type DataServer = DataProviderTcpServer<ClientId, LocalDataProvider, ChannelCoordinatorBackend>;

pub struct App {
    cancel: CancellationToken,
    p2p: NC,
    tx_tui_state: Option<Sender<TabsData>>,
    tick_interval: Interval,
    update_tui_interval: Interval,
    coordinator: Coordinator<ClientId>,
    backend: Backend,
    training_data_server: Option<(Sender<Coordinator<ClientId>>, DataServer)>,
    save_state_dir: Option<PathBuf>,
    last_sync_step: Option<u32>,
    original_warmup_time: u64,
    original_min_clients: u32,
}

/// Methods intended for testing purposes only.
///
/// These methods provide access to internal App parameters
/// to facilitate testing and debugging.
#[allow(dead_code)]
impl App {
    pub fn get_pending_clients(&self) -> HashSet<Client<ClientId>> {
        self.backend.pending_clients.clone()
    }

    pub fn get_run_state(&self) -> RunState {
        self.coordinator.run_state
    }

    pub fn get_rounds(&self) -> [Round; 4] {
        self.coordinator.rounds.clone()
    }

    pub fn get_rounds_head(&self) -> u32 {
        self.coordinator.rounds_head
    }

    pub fn get_current_epoch(&self) -> u32 {
        self.coordinator.epoch
    }
}

#[derive(Serialize, Deserialize, Debug)]
pub struct DataServerInfo {
    pub dir: PathBuf,
    pub token_size: TokenSize,
    pub seq_len: usize,
    pub shuffle_seed: [u8; 32],
}

impl App {
    pub async fn new(
        tui: bool,
        mut coordinator: Coordinator<ClientId>,
        data_server_config: Option<DataServerInfo>,
        p2p_port: Option<u16>,
        server_port: Option<u16>,
        save_state_dir: Option<PathBuf>,
        init_warmup_time: Option<u64>,
        init_min_clients: Option<u32>,
    ) -> Result<Self> {
        let run_id = u8_to_string(&coordinator.run_id);
        let p2p = NC::init(&run_id, p2p_port, RelayMode::Default, vec![], None).await?;

        Self::reset_ephemeral(&mut coordinator);

        let training_data_server = if let Model::LLM(LLM {
            data_location: LLMTrainingDataLocation::Server(url),
            data_type,
            checkpoint,
            ..
        }) = &coordinator.model
        {
            if let LLMTrainingDataType::Finetuning = data_type {
                panic!("Finetuning is not supported yet.")
            }

            match checkpoint {
                Checkpoint::Hub(hub_repo) => {
                    let repo_id = u8_to_string(&hub_repo.repo_id);
                    let revision = hub_repo.revision.map(|bytes| u8_to_string(&bytes));
                    if revision.is_some()
                        || !tokio::fs::try_exists(PathBuf::from(repo_id.clone()))
                            .await
                            .unwrap_or_default()
                    {
                        download_model_repo_async(&repo_id, revision, None, None, None, true)
                            .await?;
                    }
                }
                Checkpoint::Ephemeral => {
                    bail!("Can't start up a run with an Ephemeral checkpoint.")
                }
                Checkpoint::Dummy => {
                    // ok!
                }
            }

            let server_addr: SocketAddr = u8_to_string(url).parse().map_err(|e| {
                anyhow!("Failed to parse training data server URL {:?}: {}", url, e)
            })?;
            let server_port = server_addr.port();
            let DataServerInfo {
                dir,
                seq_len,
                shuffle_seed,
                token_size
            } = data_server_config.ok_or_else(|| anyhow!("Coordinator state requires we host training data, but no --data-config passed."))?;

            let local_data_provider = LocalDataProvider::new_from_directory(
                dir,
                token_size,
                seq_len,
                Shuffle::Seeded(shuffle_seed),
            )?;

            let (tx, backend) = ChannelCoordinatorBackend::new();
            let data_server =
                DataProviderTcpServer::start(local_data_provider, backend, server_port).await?;
            Some((tx, data_server))
        } else {
            None
        };

        let (cancel, tx_tui_state) =
            maybe_start_render_loop(tui.then(|| Tabs::new(Default::default(), &TAB_NAMES)))?;

        let tick_interval = interval(Duration::from_millis(500));

        let update_tui_interval = interval(Duration::from_millis(150));

        let net_server =
            TcpServer::<ClientId, ClientToServerMessage, ServerToClientMessage>::start(
                SocketAddr::new(
                    std::net::IpAddr::V4(Ipv4Addr::new(0, 0, 0, 0)),
                    server_port.unwrap_or(0),
                ),
            )
            .await?;

        let original_warmup_time = coordinator.warmup_time;
        let original_min_clients = coordinator.min_clients;

        if let Some(init_warmup_time) = init_warmup_time {
            coordinator.warmup_time = init_warmup_time;
        }
        if let Some(init_min_clients) = init_min_clients {
            coordinator.min_clients = init_min_clients;
        }

        Ok(Self {
            cancel,
            training_data_server,
            p2p,
            tx_tui_state,
            tick_interval,
            update_tui_interval,
            coordinator,
            backend: Backend {
                net_server,
                pending_clients: HashSet::new(),
            },
            save_state_dir,
            last_sync_step: None,
            original_warmup_time,
            original_min_clients,
        })
    }

    pub async fn run(&mut self) -> Result<()> {
        loop {
            select! {
                _ = self.cancel.cancelled() => {
                    info!("got cancel callback, exiting cleanly.");
                    return Ok(());
                }

                Ok(p2p_event) = self.p2p.poll_next() => {
                    if let Some(event) = p2p_event {
                        self.on_network_event(event);
                    }
                }
                Some(event) = self.backend.net_server.next() => {
                    match event {
                        ClientNotification::Message((from, message)) => {
                            self.on_client_message(from, message).await;
                        }
                        ClientNotification::Disconnected(from) => {
                            self.on_disconnect(from)?;
                        }
                    }
                }
                _ = self.tick_interval.tick() => {
                    self.on_tick().await;
                }
                _ = self.update_tui_interval.tick() => {
                    self.update_tui().await?;
                }
                _ = async {
                    if let Some((_, server))  = &mut self.training_data_server {
                        server.poll().await
                    } else {
                        tokio::task::yield_now().await;
                    }
                } => {}
                else => break,
            }
        }
        Ok(())
    }

    async fn update_tui(&mut self) -> Result<()> {
        if let Some(tx_tui_state) = &self.tx_tui_state {
            let states = (
                (&*self).into(),
                (&self.coordinator).into(),
                (&self.p2p).into(),
                self.training_data_server.as_ref().map(|o| (&o.1).into()),
                Default::default(),
            );
            tx_tui_state.send(states).await?;
        }
        Ok(())
    }

    fn on_network_event(&mut self, event: NetworkEvent<TrainingResult, TransmittableDistroResult>) {
        if let NetworkEvent::MessageReceived((_, _)) = event {
            // we're the coordinator, why are we even in the p2p? lol
        }
    }

    fn on_disconnect(&mut self, from: ClientId) -> Result<()> {
        self.backend.pending_clients.remove(&Client {
            id: from,
            dropping_at_end_of_round: true,
        });

        self.coordinator.clients.retain(|client| client.id != from);
        self.coordinator
            .dropped_clients
            .push(Client {
                id: from,
                dropping_at_end_of_round: true,
            })
            .map_err(|e| anyhow!(e))
    }
    async fn on_client_message(&mut self, from: ClientId, event: ClientToServerMessage) {
        let broadcast = match event {
            ClientToServerMessage::Join { run_id } => {
                // TODO: check whitelist
                let coord_run_id = u8_to_string(&self.coordinator.run_id);
                if coord_run_id == run_id {
                    self.backend.pending_clients.insert(Client {
                        id: from,
                        dropping_at_end_of_round: false,
                    });
                    let client_joined = self
                        .backend
                        .net_server
                        .broadcast(ServerToClientMessage::P2PConnect(
                            self.p2p.get_all_peers().await,
                        ))
                        .await;
                    if let Err(e) = client_joined {
                        warn!("Error sending p2p list to client: {e}");
                    }
                } else {
                    info!("{from:?} tried to join unknown run {run_id}");
                }
                false
            }
            ClientToServerMessage::Witness(witness) => {
                let state_before = self.coordinator.run_state;
                if let Err(error) = self.coordinator.witness(
                    &Client {
                        id: from,
                        dropping_at_end_of_round: false,
                    },
                    *witness,
                    Self::get_timestamp(),
                ) {
                    warn!("Error when processing witness: {error}");
                }
                self.coordinator.run_state != state_before
            }
            ClientToServerMessage::HealthCheck(health_checks) => {
                match self.coordinator.health_check(
                    &Client {
                        id: from,
                        dropping_at_end_of_round: false,
                    },
                    health_checks,
                ) {
                    Ok(dropped) => {
                        info!("Dropped {} clients from health check", dropped);
                        dropped > 0
                    }

                    Err(error) => {
                        warn!("Error when processing health check: {error}");
                        false
                    }
                }
            }
            ClientToServerMessage::Checkpoint(checkpoint) => {
                if let Err(error) = self.coordinator.checkpoint(
                    &Client {
                        id: from,
                        dropping_at_end_of_round: false,
                    },
                    checkpoint,
                    Self::get_timestamp(),
                ) {
                    warn!("Error when processing checkpoint: {error}");
                }
                true
            }
        };
        self.post_state_change(broadcast).await;
    }

    async fn on_tick(&mut self) {
        match self.coordinator.tick(
            &self.backend,
            Self::get_timestamp(),
            rand::thread_rng().next_u64(),
        ) {
            Ok(_) | Err(CoordinatorError::Disabled) => {}
            Err(err) => warn!("Coordinator tick error: {err}"),
        }
        self.post_state_change(true).await;
    }

    fn get_timestamp() -> u64 {
        SystemTime::now()
            .duration_since(UNIX_EPOCH)
            .unwrap()
            .as_secs()
    }

    async fn post_state_change(&mut self, broadcast: bool) {
        if !self.coordinator.active() {
            if let Some(last_sync_step) = self.last_sync_step {
                if last_sync_step < self.coordinator.step {
                    if let Some(save_state_dir) = &self.save_state_dir {
                        let mut state = self.coordinator;
                        Self::reset_ephemeral(&mut state);
                        match toml::to_string_pretty(&state) {
                            Ok(toml) => {
                                let filename = format!(
                                    "{:?}-step{}.toml",
                                    self.coordinator.run_id,
                                    self.coordinator.step - 1
                                );
                                info!("Saving state to {filename}");
                                if let Err(err) =
                                    std::fs::write(save_state_dir.join(filename), toml)
                                {
                                    tracing::error!("Error saving TOML: {}", err);
                                }
                            }
                            Err(err) => tracing::error!("Error serialized to TOML: {err}"),
                        }
                    }
                }
            }
            self.last_sync_step = Some(self.coordinator.step);
        } else {
            // reset to original values if we changed them to something special for init
            self.coordinator.warmup_time = self.original_warmup_time;
            self.coordinator.min_clients = self.original_min_clients;
        }
        if broadcast {
            if let Err(err) = self
                .backend
                .net_server
                .broadcast(ServerToClientMessage::Coordinator(Box::new(
                    self.coordinator,
                )))
                .await
            {
                warn!("Error in on_tick: {err}");
            }
            if let Some((ref sender, _)) = self.training_data_server {
                sender.send(self.coordinator).await.unwrap();
            }
        }
    }

    fn reset_ephemeral(coordinator: &mut Coordinator<ClientId>) {
        coordinator.run_state = RunState::WaitingForMembers;
        for elem in coordinator.clients.iter_mut() {
            *elem = Client::<ClientId>::default();
        }
        for elem in coordinator.dropped_clients.iter_mut() {
            *elem = Client::<ClientId>::default();
        }
    }
}

impl From<&App> for DashboardState {
    fn from(app: &App) -> Self {
        Self {
            coordinator_state: (&app.coordinator).into(),
            server_addr: app.backend.net_server.local_addr().to_string(),
            nodes_next_epoch: app
                .backend
                .pending_clients
                .iter()
                .map(|c| c.id.to_string())
                .collect(),
        }
    }
}<|MERGE_RESOLUTION|>--- conflicted
+++ resolved
@@ -8,10 +8,7 @@
 use psyche_coordinator::{
     Client, Coordinator, CoordinatorError, HealthChecks, Round, RunState, Witness,
 };
-<<<<<<< HEAD
-=======
 use psyche_core::u8_to_string;
->>>>>>> ddb1ab54
 use psyche_data_provider::{
     download_model_repo_async, DataProviderTcpServer, DataServerTui, LocalDataProvider, Shuffle,
     TokenSize,
