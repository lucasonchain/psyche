use anyhow::{anyhow, bail, Result};
use async_trait::async_trait;
use psyche_centralized_shared::{ClientId, ClientToServerMessage, ServerToClientMessage};
use psyche_client::{TrainingResult, NC};
use psyche_coordinator::model::{
    self, Checkpoint, LLMTrainingDataLocation, LLMTrainingDataType, Model, LLM,
};
use psyche_coordinator::{
    Client, Coordinator, CoordinatorError, HealthChecks, Round, RunState, TickResult, Witness,
    SOLANA_MAX_NUM_CLIENTS,
};

use psyche_core::{u8_to_string, FixedVec, Shuffle, SizedIterator, TokenSize};
use psyche_data_provider::{
    download_model_repo_async, DataProviderTcpServer, DataServerTui, LocalDataProvider,
};
use psyche_network::{
    ClientNotification, NetworkEvent, NetworkTui, RelayMode, TcpServer, TransmittableDownload,
};
use psyche_tui::logging::LoggerWidget;
use psyche_tui::{maybe_start_render_loop, CustomWidget, MaybeTui, TabbedWidget};
use psyche_watcher::CoordinatorTui;
use rand::RngCore;
use serde::{Deserialize, Serialize};
use std::collections::HashSet;
use std::net::{Ipv4Addr, SocketAddr};
use std::path::PathBuf;
use std::time::{Duration, SystemTime, UNIX_EPOCH};
use tokio::sync::mpsc::{channel, Receiver, Sender};
use tokio::time::{interval, MissedTickBehavior};
use tokio::{select, time::Interval};
use tokio_util::sync::CancellationToken;
use tracing::{info, warn};

use crate::dashboard::{DashboardState, DashboardTui};

pub(super) type Tabs = TabbedWidget<(
    DashboardTui,
    CoordinatorTui,
    NetworkTui,
    MaybeTui<DataServerTui>,
    LoggerWidget,
)>;
pub(super) const TAB_NAMES: [&str; 5] = [
    "Dashboard",
    "Coordinator",
    "P2P Network",
    "Training Data Server",
    "Logger",
];
type TabsData = <Tabs as CustomWidget>::Data;

struct Backend {
    net_server: TcpServer<ClientId, ClientToServerMessage, ServerToClientMessage>,
    pending_clients: HashSet<ClientId>,
}

struct ChannelCoordinatorBackend {
    rx: Receiver<Coordinator<ClientId>>,
}

impl ChannelCoordinatorBackend {
    fn new() -> (Sender<Coordinator<ClientId>>, Self) {
        let (tx, rx) = channel(10);
        (tx, Self { rx })
    }
}

#[async_trait]
impl psyche_watcher::Backend<ClientId> for ChannelCoordinatorBackend {
    async fn wait_for_new_state(&mut self) -> Result<Coordinator<ClientId>> {
        Ok(self.rx.recv().await.expect("channel closed? :("))
    }

    async fn send_witness(&mut self, _witness: Witness) -> Result<()> {
        bail!("Server does not send witnesses");
    }

    async fn send_health_check(&mut self, _health_checks: HealthChecks) -> Result<()> {
        bail!("Server does not send health checks");
    }

    async fn send_checkpoint(&mut self, _checkpoint: model::Checkpoint) -> Result<()> {
        bail!("Server does not send checkpoints");
    }
}

type DataServer =
    DataProviderTcpServer<ClientId, ClientId, LocalDataProvider, ChannelCoordinatorBackend>;

pub struct App {
    cancel: CancellationToken,
    p2p: NC,
    tx_tui_state: Option<Sender<TabsData>>,
    tick_interval: Interval,
    update_tui_interval: Interval,
    coordinator: Coordinator<ClientId>,
    backend: Backend,
    training_data_server: Option<(Sender<Coordinator<ClientId>>, DataServer)>,
    save_state_dir: Option<PathBuf>,
    original_warmup_time: u64,
    original_min_clients: u16,
    withdraw_on_disconnect: bool,
}

/// Methods intended for testing purposes only.
///
/// These methods provide access to internal App parameters
/// to facilitate testing and debugging.
#[allow(dead_code)]
impl App {
    pub fn get_clients(&self) -> FixedVec<Client<ClientId>, SOLANA_MAX_NUM_CLIENTS> {
        self.coordinator.epoch_state.clients
    }

    pub fn get_pending_clients(&self) -> HashSet<ClientId> {
        self.backend.pending_clients.clone()
    }

    pub fn get_run_state(&self) -> RunState {
        self.coordinator.run_state
    }

    pub fn get_rounds(&self) -> [Round; 4] {
        self.coordinator.epoch_state.rounds
    }

    pub fn get_rounds_head(&self) -> u32 {
        self.coordinator.epoch_state.rounds_head
    }

    pub fn get_current_epoch(&self) -> u16 {
        self.coordinator.progress.epoch
    }
}

#[derive(Serialize, Deserialize, Debug)]
pub struct DataServerInfo {
    pub dir: PathBuf,
    pub token_size: TokenSize,
    pub seq_len: usize,
    pub shuffle_seed: [u8; 32],
}

impl App {
    #[allow(clippy::too_many_arguments)]
    pub async fn new(
        tui: bool,
        mut coordinator: Coordinator<ClientId>,
        data_server_config: Option<DataServerInfo>,
        p2p_port: Option<u16>,
        server_port: Option<u16>,
        save_state_dir: Option<PathBuf>,
        init_warmup_time: Option<u64>,
        init_min_clients: Option<u16>,
        withdraw_on_disconnect: bool,
    ) -> Result<Self> {
        let run_id = u8_to_string(&coordinator.run_id);
        let p2p = NC::init(&run_id, p2p_port, RelayMode::Default, vec![], None).await?;

        Self::reset_ephemeral(&mut coordinator);

        let training_data_server = if let Model::LLM(LLM {
            data_location: LLMTrainingDataLocation::Server(url),
            data_type,
            checkpoint,
            ..
        }) = &coordinator.model
        {
            if let LLMTrainingDataType::Finetuning = data_type {
                panic!("Finetuning is not supported yet.")
            }

            match checkpoint {
                Checkpoint::Hub(hub_repo) => {
                    let repo_id = u8_to_string(&hub_repo.repo_id);
                    let revision = hub_repo.revision.map(|bytes| u8_to_string(&bytes));
                    if revision.is_some()
                        || !tokio::fs::try_exists(PathBuf::from(repo_id.clone()))
                            .await
                            .unwrap_or_default()
                    {
                        download_model_repo_async(&repo_id, revision, None, None, None, true)
                            .await?;
                    }
                }
                Checkpoint::Ephemeral => {
                    bail!("Can't start up a run with an Ephemeral checkpoint.")
                }
                Checkpoint::Dummy => {
                    // ok!
                }
<<<<<<< HEAD
                Checkpoint::P2P(_hub_repo) => {
=======
                Checkpoint::P2P => {
>>>>>>> 9585ea2d
                    bail!("Can't start up a run with a P2P checkpoint.")
                }
            }

            let server_addr: SocketAddr = u8_to_string(url).parse().map_err(|e| {
                anyhow!("Failed to parse training data server URL {:?}: {}", url, e)
            })?;
            let server_port = server_addr.port();
            let DataServerInfo {
                dir,
                seq_len,
                shuffle_seed,
                token_size
            } = data_server_config.ok_or_else(|| anyhow!("Coordinator state requires we host training data, but no --data-config passed."))?;

            let local_data_provider = LocalDataProvider::new_from_directory(
                dir,
                token_size,
                seq_len,
                Shuffle::Seeded(shuffle_seed),
            )?;

            let (tx, backend) = ChannelCoordinatorBackend::new();
            let data_server =
                DataProviderTcpServer::start(local_data_provider, backend, server_port).await?;
            Some((tx, data_server))
        } else {
            None
        };

        let (cancel, tx_tui_state) =
            maybe_start_render_loop(tui.then(|| Tabs::new(Default::default(), &TAB_NAMES)))?;

        let mut tick_interval = interval(Duration::from_millis(500));
        tick_interval.set_missed_tick_behavior(MissedTickBehavior::Skip); //important!

        let mut update_tui_interval = interval(Duration::from_millis(150));
        update_tui_interval.set_missed_tick_behavior(MissedTickBehavior::Skip);

        let net_server =
            TcpServer::<ClientId, ClientToServerMessage, ServerToClientMessage>::start(
                SocketAddr::new(
                    std::net::IpAddr::V4(Ipv4Addr::new(0, 0, 0, 0)),
                    server_port.unwrap_or(0),
                ),
            )
            .await?;

        let original_warmup_time = coordinator.config.warmup_time;
        let original_min_clients = coordinator.config.min_clients;

        if let Some(init_warmup_time) = init_warmup_time {
            coordinator.config.warmup_time = init_warmup_time;
        }
        if let Some(init_min_clients) = init_min_clients {
            coordinator.config.min_clients = init_min_clients;
        }

        Ok(Self {
            cancel,
            training_data_server,
            p2p,
            tx_tui_state,
            tick_interval,
            update_tui_interval,
            coordinator,
            backend: Backend {
                net_server,
                pending_clients: HashSet::new(),
            },
            save_state_dir,
            original_warmup_time,
            original_min_clients,
            withdraw_on_disconnect,
        })
    }

    pub async fn run(&mut self) -> Result<()> {
        loop {
            select! {
                _ = self.cancel.cancelled() => {
                    info!("got cancel callback, exiting cleanly.");
                    return Ok(());
                }

                Ok(p2p_event) = self.p2p.poll_next() => {
                    if let Some(event) = p2p_event {
                        self.on_network_event(event);
                    }
                }
                Some(event) = self.backend.net_server.next() => {
                    match event {
                        ClientNotification::Message((from, message)) => {
                            self.on_client_message(from, message).await;
                        }
                        ClientNotification::Disconnected(from) => {
                            self.on_disconnect(from)?;
                        }
                    }
                }
                _ = self.tick_interval.tick() => {
                    self.on_tick().await;
                }
                _ = self.update_tui_interval.tick() => {
                    self.update_tui().await?;
                }
                _ = async {
                    if let Some((_, server))  = &mut self.training_data_server {
                        server.poll().await
                    } else {
                        tokio::task::yield_now().await;
                    }
                } => {}
                else => break,
            }
        }
        Ok(())
    }

    async fn update_tui(&mut self) -> Result<()> {
        if let Some(tx_tui_state) = &self.tx_tui_state {
            let states = (
                (&*self).into(),
                (&self.coordinator).into(),
                (&self.p2p).into(),
                self.training_data_server.as_ref().map(|o| (&o.1).into()),
                Default::default(),
            );
            tx_tui_state.send(states).await?;
        }
        Ok(())
    }

    fn on_network_event(&mut self, event: NetworkEvent<TrainingResult, TransmittableDownload>) {
        if let NetworkEvent::MessageReceived((_, _)) = event {
            // we're the coordinator, why are we even in the p2p? lol
        }
    }

    fn on_disconnect(&mut self, from: ClientId) -> Result<()> {
        self.backend.pending_clients.remove(&from);

        if self.withdraw_on_disconnect {
            let position = self
                .coordinator
                .epoch_state
                .clients
                .iter()
                .position(|x| x.id == from);

            if let Some(index) = position {
                match self.coordinator.withdraw(index as u64) {
                    Ok(_) => info!("Withdrew {from}"),
                    Err(err) => warn!("Coordinator withdraw error: {err}"),
                }
            }
        }

        Ok(())
    }

    async fn on_client_message(&mut self, from: ClientId, event: ClientToServerMessage) {
        let broadcast = match event {
            ClientToServerMessage::Join { run_id } => {
                // TODO: check whitelist
                let coord_run_id = u8_to_string(&self.coordinator.run_id);
                if coord_run_id == run_id {
                    self.backend.pending_clients.insert(from);
                    let client_joined = self
                        .backend
                        .net_server
                        .broadcast(ServerToClientMessage::P2PConnect(
                            self.p2p.get_all_peers().await,
                        ))
                        .await;
                    if let Err(e) = client_joined {
                        warn!("Error sending p2p list to client: {e}");
                    }
                } else {
                    info!("{from:?} tried to join unknown run {run_id}");
                }
                false
            }
            ClientToServerMessage::Witness(witness) => {
                let state_before = self.coordinator.run_state;
                if let Err(error) = self
                    .coordinator
                    .witness(&from, *witness, Self::get_timestamp())
                {
                    warn!("Error when processing witness: {error}");
                }
                self.coordinator.run_state != state_before
            }
            ClientToServerMessage::HealthCheck(health_checks) => {
                match self.coordinator.health_check(&from, health_checks) {
                    Ok(dropped) => {
                        info!("Dropped {} clients from health check", dropped);
                        dropped > 0
                    }

                    Err(error) => {
                        warn!("Error when processing health check: {error}");
                        false
                    }
                }
            }
            ClientToServerMessage::Checkpoint(checkpoint) => {
                if let Err(error) = self.coordinator.checkpoint(&from, checkpoint) {
                    warn!("Error when processing checkpoint: {error}");
                }
                true
            }
        };
        self.post_state_change(broadcast).await;
    }

    async fn on_tick(&mut self) {
        match self.coordinator.tick(
            Some(SizedIterator::new(
                self.backend.pending_clients.iter(),
                self.backend.pending_clients.len(),
            )),
            Self::get_timestamp(),
            rand::thread_rng().next_u64(),
        ) {
            Ok(TickResult::EpochEnd(result)) => {
                if result {
                    if let Some(save_state_dir) = &self.save_state_dir {
                        let mut state = self.coordinator;
                        print!("{:?}", state);
                        Self::reset_ephemeral(&mut state);
                        match toml::to_string_pretty(&state) {
                            Ok(toml) => {
                                let filename = format!(
                                    "{:?}-step{}.toml",
                                    self.coordinator.run_id,
                                    self.coordinator.progress.step - 1
                                );
                                info!("Saving state to {filename}");
                                if let Err(err) =
                                    std::fs::write(save_state_dir.join(filename), toml)
                                {
                                    tracing::error!("Error saving TOML: {}", err);
                                }
                            }
                            Err(err) => tracing::error!("Error serialized to TOML: {err}"),
                        }
                    }
                } else {
                    warn!("Epoch abandoned")
                }
            }
            Ok(TickResult::Ticked) | Err(CoordinatorError::Halted) => {}
            Err(err) => warn!("Coordinator tick error: {err}"),
        }
        self.post_state_change(true).await;
    }

    fn get_timestamp() -> u64 {
        SystemTime::now()
            .duration_since(UNIX_EPOCH)
            .unwrap()
            .as_secs()
    }

    async fn post_state_change(&mut self, broadcast: bool) {
        if self.coordinator.active() {
            // reset to original values if we changed them to something special for init
            self.coordinator.config.warmup_time = self.original_warmup_time;
            self.coordinator.config.min_clients = self.original_min_clients;
        }
        if broadcast {
            if let Err(err) = self
                .backend
                .net_server
                .broadcast(ServerToClientMessage::Coordinator(Box::new(
                    self.coordinator,
                )))
                .await
            {
                warn!("Error in on_tick: {err}");
            }
            if let Some((ref sender, _)) = self.training_data_server {
                sender.send(self.coordinator).await.unwrap();
            }
        }
    }

    fn reset_ephemeral(coordinator: &mut Coordinator<ClientId>) {
        coordinator.run_state = RunState::WaitingForMembers;
        for elem in coordinator.epoch_state.clients.iter_mut() {
            *elem = Client::<ClientId>::default();
        }
        for elem in coordinator.epoch_state.exited_clients.iter_mut() {
            *elem = Client::<ClientId>::default();
        }
    }
}

impl From<&App> for DashboardState {
    fn from(app: &App) -> Self {
        Self {
            coordinator_state: (&app.coordinator).into(),
            server_addr: app.backend.net_server.local_addr().to_string(),
            nodes_next_epoch: app
                .backend
                .pending_clients
                .iter()
                .map(|c| c.to_string())
                .collect(),
        }
    }
}<|MERGE_RESOLUTION|>--- conflicted
+++ resolved
@@ -190,11 +190,7 @@
                 Checkpoint::Dummy => {
                     // ok!
                 }
-<<<<<<< HEAD
                 Checkpoint::P2P(_hub_repo) => {
-=======
-                Checkpoint::P2P => {
->>>>>>> 9585ea2d
                     bail!("Can't start up a run with a P2P checkpoint.")
                 }
             }
