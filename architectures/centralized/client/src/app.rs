use anyhow::{Error, Result};
use bytemuck::Zeroable;
use hf_hub::Repo;
use psyche_centralized_shared::{ClientId, ClientToServerMessage, ServerToClientMessage};
use psyche_client::{
    CheckpointConfig, Client, ClientTUI, ClientTUIState, RunInitConfig, WandBInfo, NC,
};
use psyche_coordinator::{model, Coordinator, HealthChecks, Witness, WitnessMetadata};
use psyche_network::{
<<<<<<< HEAD
    allowlist, AuthenticatableIdentity, Compression, DiscoveryMode, NetworkTUIState, NetworkTui,
    NodeId, RelayMode, SecretKey, TcpClient,
=======
    allowlist, psyche_relay_map, AuthenticatableIdentity, DiscoveryMode, NetworkTUIState,
    NetworkTui, NodeId, RelayMode, SecretKey, TcpClient,
>>>>>>> 173d257d
};
use psyche_tui::logging::LoggerWidget;
use psyche_tui::{CustomWidget, TabbedWidget};
use psyche_watcher::{Backend as WatcherBackend, CoordinatorTui};
use std::{path::PathBuf, time::Duration};
use tokio::sync::mpsc::Sender;
use tokio::time::interval;
use tokio::{select, sync::mpsc, time::Interval};
use tokio_util::sync::CancellationToken;
use tracing::debug;

pub(super) type Tabs = TabbedWidget<(ClientTUI, CoordinatorTui, NetworkTui, LoggerWidget)>;
pub const TAB_NAMES: [&str; 4] = ["Client", "Coordinator", "Network", "Logger"];
type TabsData = <Tabs as CustomWidget>::Data;

pub enum ToSend {
    Witness(Box<Witness>),
    HealthCheck(HealthChecks<ClientId>),
    Checkpoint(model::HubRepo),
}

struct Backend {
    allowlist: allowlist::AllowDynamic,
    rx: mpsc::UnboundedReceiver<Coordinator<ClientId>>,
    tx: mpsc::UnboundedSender<ToSend>,
}

#[async_trait::async_trait]
impl WatcherBackend<ClientId> for Backend {
    async fn wait_for_new_state(&mut self) -> Result<Coordinator<ClientId>> {
        let new_state = self
            .rx
            .recv()
            .await
            .ok_or(Error::msg("watcher backend rx channel closed"))?;
        self.allowlist.set(
            new_state
                .epoch_state
                .clients
                .iter()
                .map(|c| NodeId::from_bytes(c.id.get_p2p_public_key()).unwrap()),
        );
        Ok(new_state)
    }

    async fn send_witness(&mut self, witness: Witness, _metadata: WitnessMetadata) -> Result<()> {
        self.tx.send(ToSend::Witness(Box::new(witness)))?;
        Ok(())
    }

    async fn send_health_check(&mut self, health_checks: HealthChecks<ClientId>) -> Result<()> {
        self.tx.send(ToSend::HealthCheck(health_checks))?;
        Ok(())
    }

    async fn send_checkpoint(&mut self, checkpoint: model::HubRepo) -> Result<()> {
        self.tx.send(ToSend::Checkpoint(checkpoint))?;
        Ok(())
    }
}

pub struct App {
    run_id: String,
    cancel: CancellationToken,
    update_tui_interval: Interval,
    tx_tui_state: Option<Sender<TabsData>>,
    coordinator_state: Coordinator<ClientId>,
    server_conn: TcpClient<ClientId, ClientToServerMessage, ServerToClientMessage>,
}

pub struct AppBuilder(AppParams);

pub struct AppParams {
    pub cancel: CancellationToken,
    pub identity_secret_key: SecretKey,
    pub server_addr: String,
    pub tx_tui_state: Option<Sender<TabsData>>,
    pub run_id: String,
    pub data_parallelism: usize,
    pub tensor_parallelism: usize,
    pub micro_batch_size: Option<usize>,
    pub write_gradients_dir: Option<PathBuf>,
    pub p2p_port: Option<u16>,
    pub p2p_interface: Option<String>,
    pub eval_tasks: Vec<psyche_eval::Task>,
    pub eval_task_max_docs: Option<usize>,
    pub checkpoint_upload_info: Option<CheckpointConfig>,
    pub hub_read_token: Option<String>,
    pub wandb_info: Option<WandBInfo>,
    pub optim_stats: Option<u32>,
    pub grad_accum_in_fp32: bool,
    pub dummy_training_delay_secs: Option<u64>,
    pub discovery_mode: DiscoveryMode,
    pub max_concurrent_parameter_requests: usize,
<<<<<<< HEAD
    pub compression: u32,
=======
    pub max_concurrent_downloads: usize,
>>>>>>> 173d257d
}

impl AppBuilder {
    pub fn new(params: AppParams) -> Self {
        Self(params)
    }

    pub async fn build(
        self,
    ) -> Result<(
        App,
        allowlist::AllowDynamic,
        NC,
        RunInitConfig<ClientId, ClientId>,
    )> {
        let p = self.0;

        let server_conn =
            TcpClient::<ClientId, ClientToServerMessage, ServerToClientMessage>::connect(
                &p.server_addr,
                p.identity_secret_key.public().into(),
                p.identity_secret_key.clone(),
            )
            .await?;

        let allowlist = allowlist::AllowDynamic::new();

        let p2p = NC::init(
            &p.run_id,
            p.p2p_port,
            p.p2p_interface,
            RelayMode::Custom(psyche_relay_map()),
            p.discovery_mode,
            vec![],
            Some(p.identity_secret_key.clone()),
            allowlist.clone(),
            p.max_concurrent_downloads,
        )
        .await?;

        let app = App {
            cancel: p.cancel,
            tx_tui_state: p.tx_tui_state,
            update_tui_interval: interval(Duration::from_millis(150)),
            coordinator_state: Coordinator::zeroed(),
            server_conn,
            run_id: p.run_id,
        };
        let state_options: RunInitConfig<ClientId, ClientId> = RunInitConfig {
            data_parallelism: p.data_parallelism,
            tensor_parallelism: p.tensor_parallelism,
            micro_batch_size: p.micro_batch_size,
            write_gradients_dir: p.write_gradients_dir,
            eval_tasks: p.eval_tasks,
            eval_task_max_docs: p.eval_task_max_docs,
            checkpoint_config: p.checkpoint_upload_info,
            hub_read_token: p.hub_read_token,
            wandb_info: p.wandb_info,
            identity: p.identity_secret_key.public().into(),
            network_identity: p.identity_secret_key.public().into(),
            private_key: p.identity_secret_key,
            optim_stats_every_n_steps: p.optim_stats,
            grad_accum_in_fp32: p.grad_accum_in_fp32,
            dummy_training_delay_secs: p.dummy_training_delay_secs,
            max_concurrent_parameter_requests: p.max_concurrent_parameter_requests,
            distro_compression: Compression::new(p.compression),
        };

        Ok((app, allowlist, p2p, state_options))
    }
}

impl App {
    pub async fn run(
        &mut self,
        allowlist: allowlist::AllowDynamic,
        p2p: NC,
        state_options: RunInitConfig<ClientId, ClientId>,
    ) -> Result<()> {
        // sanity checks
        if let Some(checkpoint_config) = &state_options.checkpoint_config {
            if let Some(hub_upload) = &checkpoint_config.hub_upload {
                let api = hf_hub::api::tokio::ApiBuilder::new()
                    .with_token(Some(hub_upload.hub_token.clone()))
                    .build()?;
                let repo_api = api.repo(Repo::new(
                    hub_upload.hub_repo.clone(),
                    hf_hub::RepoType::Model,
                ));
                if !repo_api.is_writable().await {
                    anyhow::bail!(
                        "Checkpoint upload repo {} is not writable with the passed API key.",
                        hub_upload.hub_repo
                    )
                }
            }
        }

        self.server_conn
            .send(ClientToServerMessage::Join {
                run_id: self.run_id.clone(),
            })
            .await?;

        let (tx_from_server_message, rx_from_server_message) = mpsc::unbounded_channel();
        let (tx_to_server_message, mut rx_to_server_message) = mpsc::unbounded_channel();
        let mut client = Client::new(
            Backend {
                allowlist: allowlist.clone(),
                rx: rx_from_server_message,
                tx: tx_to_server_message,
            },
            allowlist,
            p2p,
            state_options,
        );

        debug!("Starting app loop");
        loop {
            select! {
                _ = self.cancel.cancelled() => {
                   break;
                }
                message = self.server_conn.receive() => {
                    self.on_server_message(message?, &tx_from_server_message).await;
                }
                _ = self.update_tui_interval.tick() => {
                    let (client_tui_state, network_tui_state) = client.tui_states().await;
                    self.update_tui(client_tui_state, network_tui_state).await?;
                }
                res = client.finished() => {
                    res??;
                }
                Some(to_send) = rx_to_server_message.recv() => {
                    match to_send {
                        ToSend::Witness(witness) => self.server_conn.send(ClientToServerMessage::Witness(witness)).await?,
                        ToSend::HealthCheck(health_checks) => self.server_conn.send(ClientToServerMessage::HealthCheck(health_checks)).await?,
                        ToSend::Checkpoint(checkpoint) => self.server_conn.send(ClientToServerMessage::Checkpoint(checkpoint)).await?,
                    };
                }
            }
        }
        Ok(())
    }

    async fn update_tui(
        &mut self,
        client_tui_state: ClientTUIState,
        network_tui_state: NetworkTUIState,
    ) -> Result<()> {
        if let Some(tx_tui_state) = &self.tx_tui_state {
            let states = (
                client_tui_state,
                (&self.coordinator_state).into(),
                network_tui_state,
                Default::default(),
            );
            tx_tui_state.send(states).await?;
        }
        Ok(())
    }

    async fn on_server_message(
        &mut self,
        message: ServerToClientMessage,
        tx: &mpsc::UnboundedSender<Coordinator<ClientId>>,
    ) {
        match message {
            ServerToClientMessage::Coordinator(state) => {
                self.coordinator_state = *state;
                let _ = tx.send(*state);
            }
        }
    }
}<|MERGE_RESOLUTION|>--- conflicted
+++ resolved
@@ -7,13 +7,8 @@
 };
 use psyche_coordinator::{model, Coordinator, HealthChecks, Witness, WitnessMetadata};
 use psyche_network::{
-<<<<<<< HEAD
-    allowlist, AuthenticatableIdentity, Compression, DiscoveryMode, NetworkTUIState, NetworkTui,
-    NodeId, RelayMode, SecretKey, TcpClient,
-=======
-    allowlist, psyche_relay_map, AuthenticatableIdentity, DiscoveryMode, NetworkTUIState,
-    NetworkTui, NodeId, RelayMode, SecretKey, TcpClient,
->>>>>>> 173d257d
+    allowlist, psyche_relay_map, AuthenticatableIdentity, Compression, DiscoveryMode,
+    NetworkTUIState, NetworkTui, NodeId, RelayMode, SecretKey, TcpClient,
 };
 use psyche_tui::logging::LoggerWidget;
 use psyche_tui::{CustomWidget, TabbedWidget};
@@ -108,11 +103,8 @@
     pub dummy_training_delay_secs: Option<u64>,
     pub discovery_mode: DiscoveryMode,
     pub max_concurrent_parameter_requests: usize,
-<<<<<<< HEAD
+    pub max_concurrent_downloads: usize,
     pub compression: u32,
-=======
-    pub max_concurrent_downloads: usize,
->>>>>>> 173d257d
 }
 
 impl AppBuilder {
