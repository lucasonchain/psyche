use std::time::Duration;

use psyche_coordinator::RunState;
use testing::{
    client::ClientHandle,
    server::CoordinatorServerHandle,
    test_utils::{assert_with_retries, spawn_clients},
    COOLDOWN_TIME, MAX_ROUND_TRAIN_TIME, ROUND_WITNESS_TIME, WARMUP_TIME,
};

#[tokio::test(flavor = "multi_thread")]
async fn connect_single_node() {
    let server_handle = CoordinatorServerHandle::default().await;

    let server_port = server_handle.server_port;

<<<<<<< HEAD
    let _client_handle = ClientHandle::new(server_port).await;
    let connected_clients = || server_handle.get_pending_clients_len();
=======
    let _client_handle = ClientHandle::default(server_port).await;
    let connected_clients = || server_handle.get_clients_len();
>>>>>>> 1b663f1e

    assert_with_retries(connected_clients, 1).await;
}

#[tokio::test(flavor = "multi_thread")]
async fn connect_multiple_nodes() {
    let number_of_nodes = 10;
    let server_handle = CoordinatorServerHandle::default().await;

    let server_port = server_handle.server_port;

    let _client_handles = spawn_clients(number_of_nodes, server_port).await;

    let connected_clients = || server_handle.get_pending_clients_len();
    let run_state = || server_handle.get_run_state();

    assert_with_retries(connected_clients, number_of_nodes).await;
    assert_with_retries(run_state, RunState::WaitingForMembers).await;
}

#[tokio::test(flavor = "multi_thread")]
async fn state_change_waiting_for_members_to_warmup() {
    let init_min_clients = 2;

    let server_handle = CoordinatorServerHandle::new(init_min_clients).await;
    let server_port = server_handle.server_port;

    let run_state = || server_handle.get_run_state();
    let connected_clients = || server_handle.get_clients_len();

    assert_with_retries(connected_clients, 0).await;
    assert_with_retries(run_state, RunState::WaitingForMembers).await;

    let _client_handles = spawn_clients(init_min_clients as usize, server_port).await;

    assert_with_retries(connected_clients, 2).await;
    assert_with_retries(run_state, RunState::Warmup).await;
}

#[tokio::test(flavor = "multi_thread")]
async fn state_change_shutdown_node_in_warmup() {
    let server_handle = CoordinatorServerHandle::new(2).await;
    let server_port = server_handle.server_port;

    assert_with_retries(|| server_handle.get_clients_len(), 0).await;
    assert_with_retries(
        || server_handle.get_run_state(),
        RunState::WaitingForMembers,
    )
    .await;

    let [_client_1_task, client_2_task]: [ClientHandle; 2] =
        spawn_clients(2, server_port).await.try_into().unwrap();

    assert_with_retries(|| server_handle.get_clients_len(), 2).await;
    assert_with_retries(|| server_handle.get_run_state(), RunState::Warmup).await;

    // shutdown client 2
    client_2_task.client_handle.abort();

    assert_with_retries(|| server_handle.get_clients_len(), 1).await;
    assert_with_retries(
        || server_handle.get_run_state(),
        RunState::WaitingForMembers,
    )
    .await;
}

#[tokio::test(flavor = "multi_thread")]
async fn state_change_waiting_for_members_to_round_train() {
    let init_min_clients = 2;
    let server_handle = CoordinatorServerHandle::new(init_min_clients).await;
    let server_port = server_handle.server_port;

    assert_with_retries(|| server_handle.get_clients_len(), 0).await;
    assert_with_retries(
        || server_handle.get_run_state(),
        RunState::WaitingForMembers,
    )
    .await;

    let _client_handles = spawn_clients(2, server_port).await;

    assert_with_retries(|| server_handle.get_clients_len(), 2).await;
    assert_with_retries(|| server_handle.get_run_state(), RunState::Warmup).await;

    // warmup time
    tokio::time::sleep(Duration::from_secs(WARMUP_TIME)).await;

    assert_with_retries(|| server_handle.get_clients_len(), 2).await;
    assert_with_retries(|| server_handle.get_run_state(), RunState::RoundTrain).await;
}

#[tokio::test(flavor = "multi_thread")]
async fn state_change_waiting_for_members_to_round_witness() {
    let init_min_clients = 2;
    let server_handle = CoordinatorServerHandle::new(init_min_clients).await;
    let server_port = server_handle.server_port;

    assert_with_retries(|| server_handle.get_clients_len(), 0).await;
    assert_with_retries(
        || server_handle.get_run_state(),
        RunState::WaitingForMembers,
    )
    .await;

    let _client_handles = spawn_clients(2, server_port).await;

    assert_with_retries(|| server_handle.get_clients_len(), 2).await;

    // warmup time
    assert_with_retries(|| server_handle.get_run_state(), RunState::Warmup).await;
    tokio::time::sleep(Duration::from_secs(WARMUP_TIME)).await;

    assert_with_retries(|| server_handle.get_clients_len(), 2).await;

    // train time
    assert_with_retries(|| server_handle.get_run_state(), RunState::RoundTrain).await;
    tokio::time::sleep(Duration::from_secs(MAX_ROUND_TRAIN_TIME)).await;
    assert_with_retries(|| server_handle.get_clients_len(), 2).await;

    assert_with_retries(|| server_handle.get_run_state(), RunState::RoundWitness).await;
}

/// This test verifies that all clients are included in the witness bloom filters.
/// In rare cases, it may fail due to a bug where the client does not receive
/// the initial peer list from the coordinator, causing it to remain inactive and never start training.
/// If the test fails, it is recommended to rerun it as the issue occurs infrequently.
/// Issue: https://github.com/NousResearch/psyche/issues/89
#[tokio::test(flavor = "multi_thread")]
async fn validate_all_clients_participate_in_witness_bloom() {
    let init_min_clients = 3;
    let server_handle = CoordinatorServerHandle::new(init_min_clients).await;
    let server_port = server_handle.server_port;

    assert_with_retries(|| server_handle.get_pending_clients_len(), 0).await;
    assert_with_retries(
        || server_handle.get_run_state(),
        RunState::WaitingForMembers,
    )
    .await;

    let _client_handles = spawn_clients(init_min_clients.try_into().unwrap(), server_port).await;

    // assert that we start in the round 0
    assert_with_retries(|| server_handle.get_rounds_head(), 0).await;
    // witnesses should be empty
    assert!(server_handle.get_rounds().await[0].witnesses.is_empty());

    // execute round 0
    // warmup
    assert_with_retries(|| server_handle.get_run_state(), RunState::Warmup).await;
    tokio::time::sleep(Duration::from_secs(WARMUP_TIME)).await;
    // train
    assert_with_retries(|| server_handle.get_run_state(), RunState::RoundTrain).await;
    tokio::time::sleep(Duration::from_secs(MAX_ROUND_TRAIN_TIME)).await;
    // witness
    assert_with_retries(|| server_handle.get_run_state(), RunState::RoundWitness).await;
    tokio::time::sleep(Duration::from_secs(ROUND_WITNESS_TIME)).await;

    // assert round 0 finished
    assert_with_retries(|| server_handle.get_rounds_head(), 1).await;

    // assert that the witness listened all the clients commits
    let witnesses = &server_handle.get_rounds().await[0].witnesses;
    let mut score = 0;
    let clients = server_handle.get_clients().await;
    clients.iter().for_each(|client| {
        score +=
            psyche_coordinator::Coordinator::trainer_healthy_score_by_witnesses(client, witnesses);
    });
    assert_eq!(score, clients.len() as u32)
}

/// As in the validate_all_clients_participate_in_witness_bloom test,
/// if the test fails, it is recommended to rerun.
/// See issue https://github.com/NousResearch/psyche/issues/89
#[tokio::test(flavor = "multi_thread")]
async fn complete_round_with_shutdown_node() {
    let init_min_clients = 2;
    let server_handle = CoordinatorServerHandle::new(init_min_clients).await;
    let server_port = server_handle.server_port;

    assert_with_retries(|| server_handle.get_pending_clients_len(), 0).await;
    assert_with_retries(
        || server_handle.get_run_state(),
        RunState::WaitingForMembers,
    )
    .await;

<<<<<<< HEAD
    // Spawn two clients
    let [client_1_task,_client_2_task] = spawn_clients(init_min_clients as usize, server_port).await.try_into().unwrap();

    assert_with_retries(|| server_handle.get_clients_len(), 2).await;
    assert_with_retries(|| server_handle.get_run_state(), RunState::Warmup).await;

    // spawn one more client
    let [_client_3_task] = spawn_clients(1, server_port).await.try_into().unwrap();
=======
    let [client_1_task, _client_2_task, _client_3_task] =
        spawn_clients(amount_of_clients, server_port)
            .await
            .try_into()
            .unwrap();
>>>>>>> 1b663f1e

    assert_with_retries(|| server_handle.get_pending_clients_len(), 3).await;


    // shutdown client 1
    client_1_task.client_handle.abort();

<<<<<<< HEAD
    // client 3 should replace client 1 a finish the round execution

=======
>>>>>>> 1b663f1e
    // assert that we start in the round 0
    assert_with_retries(|| server_handle.get_rounds_head(), 0).await;
    // witnesses should be empty
    assert!(server_handle.get_rounds().await[0].witnesses.is_empty());

    // execute round 0
    // warmup
    assert_with_retries(|| server_handle.get_run_state(), RunState::Warmup).await;
    tokio::time::sleep(Duration::from_secs(WARMUP_TIME)).await;
    // train
    assert_with_retries(|| server_handle.get_run_state(), RunState::RoundTrain).await;
    tokio::time::sleep(Duration::from_secs(MAX_ROUND_TRAIN_TIME)).await;
    // witness
    assert_with_retries(|| server_handle.get_run_state(), RunState::RoundWitness).await;
    tokio::time::sleep(Duration::from_secs(ROUND_WITNESS_TIME)).await;
    assert_with_retries(|| server_handle.get_run_state(), RunState::RoundTrain).await;

    // assert round 0 finished
    assert_with_retries(|| server_handle.get_rounds_head(), 1).await;

    // assert that the witness listened all the up clients commits
    let witnesses = &server_handle.get_rounds().await[0].witnesses;
    let mut score = 0;
    let clients = server_handle.get_clients().await;
    assert_eq!(clients.len(), 2);
    clients.iter().for_each(|client| {
        score +=
            psyche_coordinator::Coordinator::trainer_healthy_score_by_witnesses(client, witnesses);
    });
    assert_eq!(score, clients.len() as u32)
}

#[tokio::test(flavor = "multi_thread")]
async fn finish_epoch() {
    let init_min_clients = 2;
    let server_handle = CoordinatorServerHandle::new(init_min_clients).await;
    let server_port = server_handle.server_port;

    assert_with_retries(|| server_handle.get_clients_len(), 0).await;
    assert_with_retries(
        || server_handle.get_run_state(),
        RunState::WaitingForMembers,
    )
    .await;

    let _client_handles = spawn_clients(init_min_clients.try_into().unwrap(), server_port).await;

    // assert that we start in the round 0
    assert_with_retries(|| server_handle.get_rounds_head(), 0).await;
    // witnesses should be empty
    assert!(server_handle.get_rounds().await[0].witnesses.is_empty());

    // execute round 0
    // warmup
    assert_with_retries(|| server_handle.get_run_state(), RunState::Warmup).await;
    tokio::time::sleep(Duration::from_secs(WARMUP_TIME)).await;

    // train
    assert_with_retries(|| server_handle.get_run_state(), RunState::RoundTrain).await;
    tokio::time::sleep(Duration::from_secs(MAX_ROUND_TRAIN_TIME)).await;

    // witness
    assert_with_retries(|| server_handle.get_run_state(), RunState::RoundWitness).await;
    tokio::time::sleep(Duration::from_secs(ROUND_WITNESS_TIME)).await;

    // execute round 1
    assert_with_retries(|| server_handle.get_rounds_head(), 1).await;

    // train
    assert_with_retries(|| server_handle.get_run_state(), RunState::RoundTrain).await;
    tokio::time::sleep(Duration::from_secs(MAX_ROUND_TRAIN_TIME)).await;

    // witness
    assert_with_retries(|| server_handle.get_run_state(), RunState::RoundWitness).await;
    tokio::time::sleep(Duration::from_secs(ROUND_WITNESS_TIME)).await;

    // Cooldown
    assert_with_retries(|| server_handle.get_run_state(), RunState::Cooldown).await;
    tokio::time::sleep(Duration::from_secs(COOLDOWN_TIME)).await;

    assert_with_retries(|| server_handle.get_current_epoch(), 1).await;
}<|MERGE_RESOLUTION|>--- conflicted
+++ resolved
@@ -14,13 +14,8 @@
 
     let server_port = server_handle.server_port;
 
-<<<<<<< HEAD
-    let _client_handle = ClientHandle::new(server_port).await;
+    let _client_handles = spawn_clients(1, server_port).await;
     let connected_clients = || server_handle.get_pending_clients_len();
-=======
-    let _client_handle = ClientHandle::default(server_port).await;
-    let connected_clients = || server_handle.get_clients_len();
->>>>>>> 1b663f1e
 
     assert_with_retries(connected_clients, 1).await;
 }
@@ -211,7 +206,6 @@
     )
     .await;
 
-<<<<<<< HEAD
     // Spawn two clients
     let [client_1_task,_client_2_task] = spawn_clients(init_min_clients as usize, server_port).await.try_into().unwrap();
 
@@ -220,13 +214,6 @@
 
     // spawn one more client
     let [_client_3_task] = spawn_clients(1, server_port).await.try_into().unwrap();
-=======
-    let [client_1_task, _client_2_task, _client_3_task] =
-        spawn_clients(amount_of_clients, server_port)
-            .await
-            .try_into()
-            .unwrap();
->>>>>>> 1b663f1e
 
     assert_with_retries(|| server_handle.get_pending_clients_len(), 3).await;
 
@@ -234,11 +221,8 @@
     // shutdown client 1
     client_1_task.client_handle.abort();
 
-<<<<<<< HEAD
     // client 3 should replace client 1 a finish the round execution
 
-=======
->>>>>>> 1b663f1e
     // assert that we start in the round 0
     assert_with_retries(|| server_handle.get_rounds_head(), 0).await;
     // witnesses should be empty
