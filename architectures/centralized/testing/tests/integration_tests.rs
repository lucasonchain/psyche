--- conflicted
+++ resolved
@@ -14,14 +14,9 @@
     let server_handle = CoordinatorServerHandle::new(init_min_clients).await;
 
     let server_port = server_handle.server_port;
-<<<<<<< HEAD
 
     let _client_handles = spawn_clients(1, server_port).await;
     let connected_clients = || server_handle.get_pending_clients_len();
-=======
-    let _client_handle = ClientHandle::default(server_port).await;
-    let connected_clients = || server_handle.get_clients_len();
->>>>>>> c306d026
 
     assert_with_retries(connected_clients, 1).await;
 }
