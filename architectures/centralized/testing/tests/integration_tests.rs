use std::time::Duration;

use psyche_centralized_testing::{
    client::ClientHandle,
    server::CoordinatorServerHandle,
    test_utils::{
        assert_with_retries, assert_witnesses_score, spawn_clients,
        spawn_clients_with_training_delay,
    },
    COOLDOWN_TIME, MAX_ROUND_TRAIN_TIME, ROUND_WITNESS_TIME, WARMUP_TIME,
};
use psyche_coordinator::RunState;
use tracing::info;

#[test_log::test(tokio::test(flavor = "multi_thread"))]
async fn connect_single_node() {
    let init_min_clients = 2;
    let batches_per_round = 4;
    let witness_nodes = 1;
    let witness_quorum = 1;
    let server_handle = CoordinatorServerHandle::new(
        init_min_clients,
        batches_per_round,
        witness_nodes,
        witness_quorum,
    )
    .await;

    let server_port = server_handle.server_port;
    let run_id = &server_handle.run_id;
    let _client_handle = ClientHandle::default(server_port, run_id).await;
    let connected_clients = || server_handle.get_pending_clients_len();

    assert_with_retries(connected_clients, 1).await;
}

#[test_log::test(tokio::test(flavor = "multi_thread"))]
async fn connect_multiple_nodes() {
    let number_of_nodes = 10;
    let init_min_clients = 15;
    let batches_per_round = 4;
    let witness_nodes = 1;
    let witness_quorum = 1;
    let server_handle = CoordinatorServerHandle::new(
        init_min_clients,
        batches_per_round,
        witness_nodes,
        witness_quorum,
    )
    .await;

    let server_port = server_handle.server_port;
    let run_id = &server_handle.run_id;
    let _client_handles = spawn_clients(number_of_nodes, server_port, run_id).await;

    let connected_clients = || server_handle.get_pending_clients_len();
    let run_state = || server_handle.get_run_state();

    assert_with_retries(connected_clients, number_of_nodes).await;
    assert_with_retries(run_state, RunState::WaitingForMembers).await;
}

#[test_log::test(tokio::test(flavor = "multi_thread"))]
async fn state_change_waiting_for_members_to_warmup() {
    // Coordinator is initialized with some default values
    let init_min_clients = 2;
    let batches_per_round = 4;
    let witness_nodes = 1;
    let witness_quorum = 1;
    let server_handle = CoordinatorServerHandle::new(
        init_min_clients,
        batches_per_round,
        witness_nodes,
        witness_quorum,
    )
    .await;

    let run_state = || server_handle.get_run_state();
    let connected_clients = || server_handle.get_clients_len();

    // No clients are connected yet, so run state should be `WaitingForMembers`

    assert_with_retries(connected_clients, 0).await;
    assert_with_retries(run_state, RunState::WaitingForMembers).await;

    // Clients are spawned

    let server_port = server_handle.server_port;
    let run_id = &server_handle.run_id;
    let _client_handles = spawn_clients(init_min_clients as usize, server_port, run_id).await;

    // Clients have connected and now that the initial min clients has been reached, run state
    // changes to `Warmup`

    assert_with_retries(connected_clients, 2).await;
    assert_with_retries(run_state, RunState::Warmup).await;
}

#[test_log::test(tokio::test(flavor = "multi_thread"))]
async fn state_change_shutdown_node_in_warmup() {
    // Coordinator is initialized with some default values
    let init_min_clients = 2;
    let batches_per_round = 4;
    let witness_nodes = 1;
    let witness_quorum = 1;
    let server_handle = CoordinatorServerHandle::new(
        init_min_clients,
        batches_per_round,
        witness_nodes,
        witness_quorum,
    )
    .await;

    // No clients are connected yet, so run state should be `WaitingForMembers`

    assert_with_retries(|| server_handle.get_clients_len(), 0).await;
    assert_with_retries(
        || server_handle.get_run_state(),
        RunState::WaitingForMembers,
    )
    .await;

    // Clients are spawned and state changes to `Warmup`

    let server_port = server_handle.server_port;
    let run_id = &server_handle.run_id;
    let [_client_1_task, client_2_task]: [ClientHandle; 2] = spawn_clients(2, server_port, run_id)
        .await
        .try_into()
        .unwrap();

    assert_with_retries(|| server_handle.get_clients_len(), 2).await;
    assert_with_retries(|| server_handle.get_run_state(), RunState::Warmup).await;

    // One client is killed, and now state returns to `WaitingForMembers` since the
    // minimum for starting the round is not reached
    client_2_task.client_handle.abort();
    assert_with_retries(
        || server_handle.get_run_state(),
        RunState::WaitingForMembers,
    )
    .await;
    assert_with_retries(|| server_handle.get_clients_len(), 1).await;
    assert_with_retries(|| server_handle.get_pending_clients_len(), 1).await;
}

#[test_log::test(tokio::test(flavor = "multi_thread"))]
async fn state_change_waiting_for_members_to_round_train() {
    // Coordinator is initialized with some default values
    let init_min_clients = 2;
    let batches_per_round = 4;
    let witness_nodes = 1;
    let witness_quorum = 1;
    let server_handle = CoordinatorServerHandle::new(
        init_min_clients,
        batches_per_round,
        witness_nodes,
        witness_quorum,
    )
    .await;

    assert_with_retries(|| server_handle.get_clients_len(), 0).await;
    assert_with_retries(
        || server_handle.get_run_state(),
        RunState::WaitingForMembers,
    )
    .await;

    let server_port = server_handle.server_port;
    let run_id = &server_handle.run_id;
    let _client_handles = spawn_clients(2, server_port, run_id).await;

    assert_with_retries(|| server_handle.get_clients_len(), 2).await;
    assert_with_retries(|| server_handle.get_run_state(), RunState::Warmup).await;

    // warmup time
    tokio::time::sleep(Duration::from_secs(WARMUP_TIME)).await;

    assert_with_retries(|| server_handle.get_clients_len(), 2).await;
    assert_with_retries(|| server_handle.get_run_state(), RunState::RoundTrain).await;
}

#[test_log::test(tokio::test(flavor = "multi_thread"))]
async fn state_change_waiting_for_members_to_round_witness() {
    let init_min_clients = 2;
    let batches_per_round = 4;
    let witness_nodes = 1;
    let witness_quorum = 1;
    let server_handle = CoordinatorServerHandle::new(
        init_min_clients,
        batches_per_round,
        witness_nodes,
        witness_quorum,
    )
    .await;

    assert_with_retries(|| server_handle.get_clients_len(), 0).await;
    assert_with_retries(
        || server_handle.get_run_state(),
        RunState::WaitingForMembers,
    )
    .await;

    let server_port = server_handle.server_port;
    let run_id = &server_handle.run_id;
    let _client_handles = spawn_clients(2, server_port, run_id).await;

    assert_with_retries(|| server_handle.get_clients_len(), 2).await;

    // warmup time
    assert_with_retries(|| server_handle.get_run_state(), RunState::Warmup).await;
    tokio::time::sleep(Duration::from_secs(WARMUP_TIME)).await;

    assert_with_retries(|| server_handle.get_clients_len(), 2).await;

    // train time
    assert_with_retries(|| server_handle.get_run_state(), RunState::RoundTrain).await;
    tokio::time::sleep(Duration::from_secs(MAX_ROUND_TRAIN_TIME)).await;

    assert_with_retries(|| server_handle.get_clients_len(), 2).await;
    assert_with_retries(|| server_handle.get_run_state(), RunState::RoundWitness).await;
}

#[test_log::test(tokio::test(flavor = "multi_thread"))]
async fn validate_all_clients_participate_in_witness_bloom() {
    // We make sure that the number of clients and the batches per round are the same
    // It is important that the number of clients is not greater than the number of batches per round,
    // since if that is the case, there will be clients that will have no data to train in a given round
    // and they won't appear in the bloom filters, making the test fail
    let init_min_clients = 5;
    let batches_per_round = init_min_clients;
    let witness_nodes = 1;
    let witness_quorum = 1;
    let server_handle = CoordinatorServerHandle::new(
        init_min_clients,
        batches_per_round,
        witness_nodes,
        witness_quorum,
    )
    .await;

    assert_with_retries(|| server_handle.get_clients_len(), 0).await;
    assert_with_retries(
        || server_handle.get_run_state(),
        RunState::WaitingForMembers,
    )
    .await;

    let server_port = server_handle.server_port;
    let run_id = &server_handle.run_id;
    let _client_handles = spawn_clients(init_min_clients as usize, server_port, run_id).await;

    // assert that we start in the round 0
    assert_with_retries(|| server_handle.get_rounds_head(), 0).await;
    // witnesses should be empty
    assert!(server_handle.get_rounds().await[0].witnesses.is_empty());

    // Start round 0

    // warmup
    assert_with_retries(|| server_handle.get_run_state(), RunState::Warmup).await;
    tokio::time::sleep(Duration::from_secs(WARMUP_TIME)).await;

    // train
    assert_with_retries(|| server_handle.get_run_state(), RunState::RoundTrain).await;
    tokio::time::sleep(Duration::from_secs(MAX_ROUND_TRAIN_TIME)).await;

    // witness
    assert_with_retries(|| server_handle.get_run_state(), RunState::RoundWitness).await;
    tokio::time::sleep(Duration::from_secs(ROUND_WITNESS_TIME)).await;

    // assert round 0 finished
    assert_with_retries(|| server_handle.get_rounds_head(), 1).await;

    // Assert that the witness listened all the clients commitments from the previous round

    // We get the list of received witnesses from round 0
    let witnesses = &server_handle.get_rounds().await[0].witnesses;

    let mut score = 0;
    let clients = server_handle.get_clients().await;
    clients.iter().for_each(|client| {
        score += psyche_coordinator::Coordinator::trainer_healthy_score_by_witnesses(
            &client.id, witnesses,
        );
    });

    let number_of_sent_witnesses = witnesses.len();
    let number_of_seen_clients = score as usize / number_of_sent_witnesses;

    assert_eq!(number_of_seen_clients, clients.len());
}

#[test_log::test(tokio::test(flavor = "multi_thread"))]
async fn replace_node_and_complete_round() {
    let init_min_clients = 2;
    let batches_per_round = 2;
    let witness_nodes = 1;
    let witness_quorum = 1;
    let training_delay = 2;
    let server_handle = CoordinatorServerHandle::new(
        init_min_clients,
        batches_per_round,
        witness_nodes,
        witness_quorum,
    )
    .await;

    assert_with_retries(|| server_handle.get_clients_len(), 0).await;
    assert_with_retries(
        || server_handle.get_run_state(),
        RunState::WaitingForMembers,
    )
    .await;

    let server_port = server_handle.server_port;
    let run_id = &server_handle.run_id;

    info!("initializing clients...");
    let [client_1_task, _client_2_task] = spawn_clients_with_training_delay(
        init_min_clients as usize,
        server_port,
        run_id,
        training_delay,
    )
    .await
    .try_into()
    .unwrap();

    // assert that we start in the round 0
    assert_with_retries(|| server_handle.get_rounds_head(), 0).await;
    // witnesses should be empty
    assert!(server_handle.get_rounds().await[0].witnesses.is_empty());

    info!("waiting for warmup...");

    // warmup
    assert_with_retries(|| server_handle.get_run_state(), RunState::Warmup).await;

    // A new client is spawned, but since we are in `Warmup` state, it should wait for `WaitingForMembers`
    // to join the run

    info!("creating third client...");
    let _client_handle_3 =
        ClientHandle::new_with_training_delay(server_port, run_id, training_delay).await;

    // A client is killed and the coordinator state returns to `WaitingForMembers`. Since client 3
    // was pending, the state immediately changes to `Warmup` again
    client_1_task.client_handle.abort();

    assert_with_retries(|| server_handle.get_run_state(), RunState::Warmup).await;
    tokio::time::sleep(Duration::from_secs(WARMUP_TIME)).await;

    // The network advances normally

    // train
    assert_with_retries(|| server_handle.get_run_state(), RunState::RoundTrain).await;
    tokio::time::sleep(Duration::from_secs(training_delay)).await;

    // witness
    assert_with_retries(|| server_handle.get_run_state(), RunState::RoundWitness).await;
    tokio::time::sleep(Duration::from_secs(ROUND_WITNESS_TIME)).await;
}

#[test_log::test(tokio::test(flavor = "multi_thread"))]
async fn finish_epoch() {
    // We initialize the coordinator with the same number of min clients as batches per round.
    // This way, every client will be assigned with only one batch
    let init_min_clients = 2;
    let batches_per_round = 2;
    let witness_nodes = 1;
    let witness_quorum = 1;
    let server_handle = CoordinatorServerHandle::new(
        init_min_clients,
        batches_per_round,
        witness_nodes,
        witness_quorum,
    )
    .await;

    assert_with_retries(|| server_handle.get_clients_len(), 0).await;
    assert_with_retries(
        || server_handle.get_run_state(),
        RunState::WaitingForMembers,
    )
    .await;

    let training_delay = 2;
    let server_port = server_handle.server_port;
    let run_id = &server_handle.run_id;
    let _client_handles = spawn_clients_with_training_delay(
        init_min_clients as usize,
        server_port,
        run_id,
        training_delay,
    )
    .await;

    // assert that we start in the round 0
    assert_with_retries(|| server_handle.get_rounds_head(), 0).await;

    // Witnesses should be empty, since round just started and we haven't trained yet
    assert!(server_handle.get_rounds().await[0].witnesses.is_empty());

    // execute round 0
    // warmup
    assert_with_retries(|| server_handle.get_run_state(), RunState::Warmup).await;
    tokio::time::sleep(Duration::from_secs(WARMUP_TIME)).await;

    // train
    assert_with_retries(|| server_handle.get_run_state(), RunState::RoundTrain).await;
    tokio::time::sleep(Duration::from_secs(training_delay)).await;

    assert_with_retries(|| server_handle.get_run_state(), RunState::RoundWitness).await;
    tokio::time::sleep(Duration::from_secs(ROUND_WITNESS_TIME)).await;

    // execute round 1
    assert_with_retries(|| server_handle.get_rounds_head(), 1).await;

    // train
    assert_with_retries(|| server_handle.get_run_state(), RunState::RoundTrain).await;

    // witness
    assert_with_retries(|| server_handle.get_run_state(), RunState::RoundWitness).await;
    tokio::time::sleep(Duration::from_secs(ROUND_WITNESS_TIME)).await;

    // Cooldown
    assert_with_retries(|| server_handle.get_run_state(), RunState::Cooldown).await;
    tokio::time::sleep(Duration::from_secs(COOLDOWN_TIME)).await;

    assert_with_retries(|| server_handle.get_current_epoch(), 1).await;
}

/// A new client attempts to join the network during the RoundTrain phase.
/// The new client should not participate in the current round
/// and should attempt to join the network in the subsequent round.
#[test_log::test(tokio::test(flavor = "multi_thread"))]
async fn client_join_in_training() {
    // start a normal run with 2 clients
    let init_min_clients = 2;
    let batches_per_round = 2;
    let witness_nodes = 1;
    let witness_quorum = 1;

    let server_handle = CoordinatorServerHandle::new(
        init_min_clients,
        batches_per_round,
        witness_nodes,
        witness_quorum,
    )
    .await;

    assert_with_retries(|| server_handle.get_clients_len(), 0).await;
    assert_with_retries(
        || server_handle.get_run_state(),
        RunState::WaitingForMembers,
    )
    .await;

    let training_delay = 2;
    let server_port = server_handle.server_port;
    let run_id = &server_handle.run_id;

    let _client_handles = spawn_clients_with_training_delay(
        init_min_clients as usize,
        server_port,
        run_id,
        training_delay,
    )
    .await;

    info!("waiting for init min clients...");
    assert_with_retries(
        || server_handle.get_clients_len(),
        init_min_clients as usize,
    )
    .await;

    // execute round 0
    info!("waiting for round 0...");
    assert_with_retries(|| server_handle.get_rounds_head(), 0).await;

    // warmup
    info!("waiting for warmup...");
    assert_with_retries(|| server_handle.get_run_state(), RunState::Warmup).await;

    info!("waiting for end of warmup...");
    tokio::time::sleep(Duration::from_secs(WARMUP_TIME)).await;

    // train
    info!("waiting for start of train...");
    assert_with_retries(|| server_handle.get_run_state(), RunState::RoundTrain).await;

    // spawn new client
    let [_new_client_handle] =
        spawn_clients_with_training_delay(1, server_port, run_id, training_delay)
            .await
            .try_into()
            .unwrap();

    // assert new client didnt join the round but is ready in pending clients
    info!("waiting for pending clients to contain new client");
    assert_with_retries(|| server_handle.get_pending_clients_len(), 3).await;
    assert_with_retries(|| server_handle.get_clients_len(), 2).await;

    // train
    info!("waiting for witness state...");
    assert_with_retries(|| server_handle.get_run_state(), RunState::RoundWitness).await;
    tokio::time::sleep(Duration::from_secs(ROUND_WITNESS_TIME)).await;

    assert_witnesses_score(&server_handle, 0, 2).await;

    info!("waiting for next round!");

    assert_with_retries(|| server_handle.get_rounds_head(), 1).await;

    // check that the run state evolves naturally to Warmup
    assert_with_retries(|| server_handle.get_run_state(), RunState::Warmup).await;

    // check that the clients length shows the new joined client
    assert_with_retries(|| server_handle.get_clients_len(), 3).await;
}

#[tokio::test(flavor = "multi_thread")]
async fn shutdown_node_in_training_and_complete_round() {
    let init_min_clients = 3;
    let batches_per_round = 3;
    // all nodes are witness
    let witness_nodes = 0;
    // set witness_quorum = 2 witness, as one node will be shutdown
    let witness_quorum = 2;
    let training_delay = 2;
    let server_handle = CoordinatorServerHandle::new(
        init_min_clients,
        batches_per_round,
        witness_nodes,
        witness_quorum,
    )
    .await;

    assert_with_retries(|| server_handle.get_clients_len(), 0).await;
    assert_with_retries(
        || server_handle.get_run_state(),
        RunState::WaitingForMembers,
    )
    .await;

    let server_port = server_handle.server_port;
    let run_id = &server_handle.run_id;
    let [client_1_task, _client_2_task, _client_3_task] = spawn_clients_with_training_delay(
        init_min_clients as usize,
        server_port,
        run_id,
        training_delay,
    )
    .await
    .try_into()
    .unwrap();

    // warmup
    assert_with_retries(|| server_handle.get_run_state(), RunState::Warmup).await;
    tokio::time::sleep(Duration::from_secs(WARMUP_TIME)).await;

    // train
    assert_with_retries(|| server_handle.get_run_state(), RunState::RoundTrain).await;
    let clients = server_handle.get_clients().await;
    assert_eq!(clients.len(), 3);

    // shutdown node 1.
    // this round's workload should be handled entirely by node 2 and 3.
    client_1_task.client_handle.abort();

    // witness
    assert_with_retries(|| server_handle.get_run_state(), RunState::RoundWitness).await;
    tokio::time::sleep(Duration::from_secs(ROUND_WITNESS_TIME)).await;

    // assert that the shutdown node do not participate in the witnesses
    // since two nodes must send their witness and two nodes participate in the round
    // score should be 4
    assert_witnesses_score(&server_handle, 0, 4).await;

    // since up nodes < init_min_clients
    // the network should return to Cooldown and the WaitingForMembers
    assert_with_retries(|| server_handle.get_run_state(), RunState::Cooldown).await;

    assert_with_retries(
        || server_handle.get_run_state(),
        RunState::WaitingForMembers,
    )
    .await;

    // spawn new client
    let [_new_client_handle] =
        spawn_clients_with_training_delay(1, server_port, run_id, training_delay)
            .await
            .try_into()
            .unwrap();

<<<<<<< HEAD
    // Now that the new client joined, we assert that the run state evolved to Warmup
    assert_with_retries(|| server_handle.get_run_state(), RunState::Warmup).await;

    // The new clients length now includes the joined client
    assert_with_retries(|| server_handle.get_clients_len(), 3).await;
=======
    // the new client tries to join the network
    // but since the llm checkpoint is Ephemeral
    // it results in an InitRunError::ModelIsEphemeral error
    let error = new_client_handle.client_handle.await.unwrap().unwrap_err();
    assert!(error
        .to_string()
        .contains(&psyche_client::InitRunError::ModelIsEphemeral.to_string()));
}

#[tokio::test(flavor = "multi_thread")]
async fn kick_node_that_dont_train() {
    let init_min_clients = 2;
    let batches_per_round = 2;
    // all nodes are witness
    let witness_nodes = 0;
    // set witness_quorum = 1, as one node will kicked
    let witness_quorum = 1;
    let server_handle = CoordinatorServerHandle::new(
        init_min_clients,
        batches_per_round,
        witness_nodes,
        witness_quorum,
    )
    .await;

    assert_with_retries(|| server_handle.get_clients_len(), 0).await;
    assert_with_retries(
        || server_handle.get_run_state(),
        RunState::WaitingForMembers,
    )
    .await;

    // spawn two clients
    // client_1 is a normal client
    // client_2 will take to much time to train, more than MAX_ROUND_TRAIN_TIME.
    let training_delay_client_1 = 2;
    let training_delay_client_2 = MAX_ROUND_TRAIN_TIME + 1;
    let server_port = server_handle.server_port;
    let run_id = &server_handle.run_id;
    let _client_1 =
        spawn_clients_with_training_delay(1, server_port, run_id, training_delay_client_1).await;
    let _client_2 =
        spawn_clients_with_training_delay(1, server_port, run_id, training_delay_client_2).await;

    // assert that we start in the round 0 and the two clients are present
    assert_with_retries(|| server_handle.get_rounds_head(), 0).await;
    assert_with_retries(|| server_handle.get_clients_len(), 2).await;
    tokio::time::sleep(Duration::from_secs(WARMUP_TIME)).await;
    tokio::time::sleep(Duration::from_secs(MAX_ROUND_TRAIN_TIME)).await;
    tokio::time::sleep(Duration::from_secs(ROUND_WITNESS_TIME)).await;

    // Since client_1 dont get to train any batch in the round 0, in round 1 it should be kicked out of the network
    assert_with_retries(|| server_handle.get_rounds_head(), 1).await;
    assert_with_retries(|| server_handle.get_clients_len(), 1).await;
    assert_with_retries(|| server_handle.get_pending_clients_len(), 1).await;
>>>>>>> 6d589a39
}<|MERGE_RESOLUTION|>--- conflicted
+++ resolved
@@ -596,20 +596,11 @@
             .try_into()
             .unwrap();
 
-<<<<<<< HEAD
     // Now that the new client joined, we assert that the run state evolved to Warmup
     assert_with_retries(|| server_handle.get_run_state(), RunState::Warmup).await;
 
     // The new clients length now includes the joined client
     assert_with_retries(|| server_handle.get_clients_len(), 3).await;
-=======
-    // the new client tries to join the network
-    // but since the llm checkpoint is Ephemeral
-    // it results in an InitRunError::ModelIsEphemeral error
-    let error = new_client_handle.client_handle.await.unwrap().unwrap_err();
-    assert!(error
-        .to_string()
-        .contains(&psyche_client::InitRunError::ModelIsEphemeral.to_string()));
 }
 
 #[tokio::test(flavor = "multi_thread")]
@@ -658,5 +649,4 @@
     assert_with_retries(|| server_handle.get_rounds_head(), 1).await;
     assert_with_retries(|| server_handle.get_clients_len(), 1).await;
     assert_with_retries(|| server_handle.get_pending_clients_len(), 1).await;
->>>>>>> 6d589a39
 }