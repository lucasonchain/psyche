[package]
name = "testing"
edition = "2021"
version.workspace = true

[dependencies]
psyche-centralized-client = { path = "../client" }
psyche-centralized-server = { path = "../server" }
psyche-centralized-shared = { path = "../shared" }
psyche-client.workspace = true
psyche-coordinator.workspace = true
psyche-data-provider.workspace = true
psyche-network.workspace = true
psyche-core.workspace = true
tokio-util.workspace = true
tokio.workspace = true
bytemuck.workspace = true
toml = "0.8.19"
<<<<<<< HEAD
rand = "0.8.5"
anyhow.workspace = true
=======
rand.workspace = true
>>>>>>> 22135b9f
<|MERGE_RESOLUTION|>--- conflicted
+++ resolved
@@ -15,10 +15,6 @@
 tokio-util.workspace = true
 tokio.workspace = true
 bytemuck.workspace = true
-toml = "0.8.19"
-<<<<<<< HEAD
-rand = "0.8.5"
 anyhow.workspace = true
-=======
 rand.workspace = true
->>>>>>> 22135b9f
+toml = "0.8.19"