use std::future::Future;
use std::time::Duration;

use crate::client::ClientHandle;
use crate::server::CoordinatorServerHandle;
use psyche_centralized_client::app::AppParams;
use psyche_network::{DiscoveryMode, SecretKey};
use rand::distributions::{Alphanumeric, DistString};
use std::env;
use tokio_util::sync::CancellationToken;

pub fn repo_path() -> String {
    let cargo_manifest_dir = env::var("CARGO_MANIFEST_DIR").expect("CARGO_MANIFEST_DIR not set");
    std::path::Path::new(&cargo_manifest_dir)
        .ancestors()
        .nth(3)
        .expect("Failed to determine repository root")
        .to_str()
        .unwrap()
        .to_string()
}

pub async fn spawn_clients(
    num_clients: usize,
    server_port: u16,
    run_id: &str,
) -> Vec<ClientHandle> {
    let mut client_handles = Vec::new();
    for _ in 0..num_clients {
        client_handles.push(ClientHandle::default(server_port, run_id).await)
    }
    client_handles
}

pub async fn spawn_clients_with_training_delay(
    num_clients: usize,
    server_port: u16,
    run_id: &str,
    training_delay_secs: u64,
) -> Vec<ClientHandle> {
    let mut client_handles = Vec::new();
    for _ in 0..num_clients {
        client_handles.push(
            ClientHandle::new_with_training_delay(server_port, run_id, training_delay_secs).await,
        )
    }
    client_handles
}

pub async fn assert_with_retries<T, F, Fut>(function: F, y: T)
where
    T: PartialEq + std::fmt::Debug,
    Fut: Future<Output = T>,
    F: FnMut() -> Fut,
{
    let res = with_retries(function, y).await;
    assert!(res);
}

pub async fn with_retries<T, F, Fut>(mut function: F, y: T) -> bool
where
    T: PartialEq + std::fmt::Debug,
    Fut: Future<Output = T>,
    F: FnMut() -> Fut,
{
    let retry_attempts: u64 = 25;
    let mut result;
    for attempt in 1..=retry_attempts {
        result = function().await;
        if result == y {
            return true;
        } else if attempt == retry_attempts {
            eprintln!("assertion failed, got: {:?} but expected: {:?}", result, y);
            return false;
        } else {
            tokio::time::sleep(Duration::from_millis(100 * attempt)).await;
        }
    }
    false
}

pub fn sample_rand_run_id() -> String {
    Alphanumeric.sample_string(&mut rand::thread_rng(), 16)
}

/// Sums the healthy score of all nodes and assert it vs expected_score
pub async fn assert_witnesses_healthy_score(
    server_handle: &CoordinatorServerHandle,
    round_number: usize,
    expected_score: u16,
) {
    let clients = server_handle.get_clients().await;

    // get witnesses
    let rounds = server_handle.get_rounds().await;
    let witnesses = &rounds[round_number].witnesses;

    // calculate score
    let mut score = 0;
    clients.iter().for_each(|client| {
        score += psyche_coordinator::Coordinator::trainer_healthy_score_by_witnesses(
            &client.id, witnesses,
        );
    });

    assert_eq!(
        score, expected_score,
        "Score {} != expected score {}",
        score, expected_score
    );
}

pub fn dummy_client_app_params_with_training_delay(
    server_port: u16,
    run_id: &str,
    training_delay_secs: u64,
) -> AppParams {
    AppParams {
        cancel: CancellationToken::default(),
        identity_secret_key: SecretKey::generate(&mut rand::rngs::OsRng),
        server_addr: format!("localhost:{}", server_port).to_string(),
        tx_tui_state: None,
        run_id: run_id.to_string(),
        data_parallelism: 1,
        tensor_parallelism: 1,
        micro_batch_size: None,
        write_gradients_dir: None,
        p2p_port: None,
        p2p_interface: None,
        eval_tasks: Vec::new(),
        eval_task_max_docs: None,
        checkpoint_upload_info: None,
        hub_read_token: None,
        wandb_info: None,
        optim_stats: None,
        grad_accum_in_fp32: false,
        dummy_training_delay_secs: Some(training_delay_secs),
        discovery_mode: DiscoveryMode::Local,
        max_concurrent_parameter_requests: 10,
<<<<<<< HEAD
        compression: 1,
=======
        max_concurrent_downloads: 10,
>>>>>>> 173d257d
    }
}

pub fn dummy_client_app_params_default(server_port: u16, run_id: &str) -> AppParams {
    AppParams {
        cancel: CancellationToken::default(),
        identity_secret_key: SecretKey::generate(&mut rand::rngs::OsRng),
        server_addr: format!("localhost:{}", server_port).to_string(),
        tx_tui_state: None,
        run_id: run_id.to_string(),
        data_parallelism: 1,
        tensor_parallelism: 1,
        micro_batch_size: None,
        write_gradients_dir: None,
        p2p_port: None,
        p2p_interface: None,
        eval_tasks: Vec::new(),
        eval_task_max_docs: None,
        checkpoint_upload_info: None,
        hub_read_token: None,
        wandb_info: None,
        optim_stats: None,
        grad_accum_in_fp32: false,
        dummy_training_delay_secs: None,
        discovery_mode: DiscoveryMode::Local,
        max_concurrent_parameter_requests: 10,
<<<<<<< HEAD
        compression: 1,
=======
        max_concurrent_downloads: 10,
>>>>>>> 173d257d
    }
}<|MERGE_RESOLUTION|>--- conflicted
+++ resolved
@@ -137,11 +137,8 @@
         dummy_training_delay_secs: Some(training_delay_secs),
         discovery_mode: DiscoveryMode::Local,
         max_concurrent_parameter_requests: 10,
-<<<<<<< HEAD
         compression: 1,
-=======
         max_concurrent_downloads: 10,
->>>>>>> 173d257d
     }
 }
 
@@ -168,10 +165,7 @@
         dummy_training_delay_secs: None,
         discovery_mode: DiscoveryMode::Local,
         max_concurrent_parameter_requests: 10,
-<<<<<<< HEAD
         compression: 1,
-=======
         max_concurrent_downloads: 10,
->>>>>>> 173d257d
     }
 }