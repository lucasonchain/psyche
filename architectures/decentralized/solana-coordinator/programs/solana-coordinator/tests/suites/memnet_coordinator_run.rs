use crate::api::{
    accounts::{find_pda_coordinator_instance, get_coordinator_instance_state},
    create_memnet_endpoint::create_memnet_endpoint,
    process_instructions::{
        process_free_coordinator, process_initialize_coordinator, process_join_run,
        process_set_paused, process_set_whitelist, process_tick,
        process_update_coordinator_config_model, process_witness,
    },
};

use bytemuck::Zeroable;
use psyche_coordinator::{
    model::{
        Checkpoint, ConstantLR, LLMArchitecture, LLMTrainingDataLocation, LLMTrainingDataType,
        LearningRateSchedule, Model, Optimizer, LLM,
    },
    CoordinatorConfig, RunState, Witness, WitnessProof,
};
use psyche_core::FixedVec;
use psyche_solana_coordinator::{ClientId, CoordinatorAccount};
use solana_sdk::{pubkey::Pubkey, signature::Keypair, signer::Signer};

#[tokio::test]
pub async fn memnet_coordinator_run() {
    let mut endpoint = create_memnet_endpoint().await;

    // Create payer key and fund it
    let payer = Keypair::new();
    endpoint
        .process_airdrop(&payer.pubkey(), 10_000_000_000)
        .await
        .unwrap();

    // Run constants
    let run_id = "Hello world!";
    let coordinator_account = Keypair::new();

    // The owner authority of the run
    let authority = Keypair::new();

    // create the empty pre-allocated coordinator_account
    endpoint
        .process_system_create_exempt(
            &payer,
            &coordinator_account,
            CoordinatorAccount::space_with_discriminator(),
            &psyche_solana_coordinator::ID,
        )
        .await
        .unwrap();

    // initialize the coordinator
    process_initialize_coordinator(
        &mut endpoint,
        &payer,
        &authority,
        &coordinator_account.pubkey(),
        run_id,
    )
    .await
    .unwrap();

    // verify that the run is in initialized state
    assert_eq!(
        get_coordinator_instance_state(&mut endpoint, &coordinator_account.pubkey())
            .await
            .unwrap()
            .coordinator
            .run_state,
        RunState::Uninitialized
    );

    // update the coordinator's model
    process_update_coordinator_config_model(
        &mut endpoint,
        &payer,
        &authority,
        &coordinator_account.pubkey(),
        run_id,
        Some(CoordinatorConfig::<ClientId> {
            warmup_time: 1,
            cooldown_time: 1,
            max_round_train_time: 3,
            round_witness_time: 1,
            min_clients: 1,
            batches_per_round: 1,
            data_indicies_per_batch: 1,
            verification_percent: 0,
            witness_nodes: 0,
            witness_quorum: 0,
            rounds_per_epoch: 10,
            total_steps: 100,
            overlapped: false.into(),
            checkpointers: FixedVec::zeroed(),
        }),
        Some(Model::LLM(LLM {
            architecture: LLMArchitecture::HfLlama,
            checkpoint: Checkpoint::Ephemeral,
            max_seq_len: 4096,
            data_type: LLMTrainingDataType::Pretraining,
            data_location: LLMTrainingDataLocation::Local(Zeroable::zeroed()),
            lr_schedule: LearningRateSchedule::Constant(ConstantLR::default()),
            optimizer: Optimizer::Distro {
                clip_grad_norm: None,
                compression_decay: 1.0,
                compression_decay_warmup_steps: 0,
                compression_topk: 1,
                compression_topk_startup: 0,
                compression_topk_startup_steps: 0,
                compression_chunk: 1,
                quantize_1bit: false,
            },
        })),
    )
    .await
    .unwrap();

    // Coordinator's state should now have changed
    assert_eq!(
        get_coordinator_instance_state(&mut endpoint, &coordinator_account.pubkey())
            .await
            .unwrap()
            .coordinator
            .run_state,
        RunState::Uninitialized
    );

    // add a dummy whitelist entry so the run is permissioned but no client whitelisted
    process_set_whitelist(
        &mut endpoint,
        &payer,
        &authority,
        &coordinator_account.pubkey(),
        run_id,
        vec![Pubkey::zeroed()],
    )
    .await
    .unwrap();

    // Generate the client key and fund it
    let client_keypair = Keypair::new();
    let client_id = ClientId::new(client_keypair.pubkey(), Default::default());

    // not whitelisted, can't join
    assert!(process_join_run(
        &mut endpoint,
        &payer,
        &payer,
        &coordinator_account.pubkey(),
        run_id,
        client_id
    )
    .await
    .is_err());

    // Add client to whitelist
    process_set_whitelist(
        &mut endpoint,
        &payer,
        &authority,
        &coordinator_account.pubkey(),
        run_id,
        vec![client_id.signer],
    )
    .await
    .unwrap();

    // Now whitelisted, can join
    process_join_run(
        &mut endpoint,
        &payer,
        &client_keypair,
        &coordinator_account.pubkey(),
        run_id,
        client_id,
    )
    .await
    .unwrap();

    // Create a ticker key and fund it
    let ticker_keypair = Keypair::new();

    // Can't tick yet because paused
    assert!(process_tick(
        &mut endpoint,
        &payer,
        &ticker_keypair,
        &coordinator_account.pubkey(),
        run_id
    )
    .await
    .is_err());

    // Unpause
    process_set_paused(
        &mut endpoint,
        &payer,
        &authority,
        &coordinator_account.pubkey(),
        run_id,
        false,
    )
    .await
    .unwrap();

    // Coordinator should have changed
    assert_eq!(
        get_coordinator_instance_state(&mut endpoint, &coordinator_account.pubkey())
            .await
            .unwrap()
            .coordinator
            .run_state,
        RunState::Warmup
    );

    endpoint.move_clock_forward(1, 1).await.unwrap();

    // tick should now succeed
    process_tick(
        &mut endpoint,
        &payer,
        &ticker_keypair,
        &coordinator_account.pubkey(),
        run_id,
    )
    .await
    .unwrap();

    // Coordinator in train mode
    let coordinator = get_coordinator_instance_state(&mut endpoint, &coordinator_account.pubkey())
        .await
        .unwrap()
        .coordinator;
    assert_eq!(coordinator.run_state, RunState::RoundTrain);
    assert_eq!(coordinator.current_round().unwrap().height, 0);
    assert_eq!(coordinator.progress.step, 1);

    // Check that only the right user can successfully send a witness
    let witness = Witness {
        proof: WitnessProof {
            witness: true,
            position: 0,
            index: 0,
        },
        participant_bloom: Default::default(),
        order_bloom: Default::default(),
    };
    assert!(process_witness(
        &mut endpoint,
        &payer,
        &ticker_keypair,
        &coordinator_account.pubkey(),
        run_id,
        witness,
    )
    .await
    .is_err());
    process_witness(
        &mut endpoint,
        &payer,
        &client_keypair,
        &coordinator_account.pubkey(),
        run_id,
        witness,
    )
    .await
    .unwrap();

    // Coordinator state after witness should change
    assert_eq!(
        get_coordinator_instance_state(&mut endpoint, &coordinator_account.pubkey())
            .await
            .unwrap()
            .coordinator
            .run_state,
        RunState::RoundWitness
    );
}

#[tokio::test]
pub async fn memnet_coordinator_free() {
    let mut endpoint = create_memnet_endpoint().await;

    // Create payer key and fund it
    let payer = Keypair::new();
    endpoint
        .process_airdrop(&payer.pubkey(), 10_000_000_000)
        .await
        .unwrap();

    // Run constants
    let run_id = "Hello world!";
    let coordinator_account = Keypair::new();

    // The owner authority of the run
    let authority = Keypair::new();

    // Check the payer and authority balance before paying for the coordinator
    let payer_balance_start = endpoint
        .get_account_or_default(&payer.pubkey())
        .await
        .unwrap()
        .lamports;
    let authority_balance_start = endpoint
        .get_account_or_default(&authority.pubkey())
        .await
        .unwrap()
        .lamports;

    // create the empty pre-allocated coordinator_account
    endpoint
        .process_system_create_exempt(
            &payer,
            &coordinator_account,
            CoordinatorAccount::space_with_discriminator(),
            &psyche_solana_coordinator::ID,
        )
        .await
        .unwrap();

    // Initialize coordinator
    process_initialize_coordinator(
        &mut endpoint,
        &payer,
        &authority,
        &coordinator_account.pubkey(),
        run_id,
    )
    .await
    .unwrap();

    // Check the payer and authority balance after paying for the coordinator accounts
    let payer_balance_after = endpoint
        .get_account_or_default(&payer.pubkey())
        .await
        .unwrap()
        .lamports;
    let authority_balance_after = endpoint
        .get_account_or_default(&authority.pubkey())
        .await
        .unwrap()
        .lamports;

<<<<<<< HEAD
    // Check that balance mouvements match what we expect
    assert!(payer_balance_after < payer_balance_start);
    assert_eq!(authority_balance_after, authority_balance_start);

    // Check that the coordinator instance and account do actually exists now
=======
>>>>>>> 80d6fe97
    let coordinator_instance = find_pda_coordinator_instance(run_id);
    assert!(endpoint
        .get_account(&coordinator_account.pubkey())
        .await
        .unwrap()
        .is_some());
    assert!(endpoint
        .get_account(&coordinator_instance)
        .await
        .unwrap()
        .is_some());

    // This account will be reimbursed for the costs of the rent
    let reimbursed = Pubkey::new_unique();
    let reimbursed_balance_before = endpoint
        .get_account_or_default(&reimbursed)
        .await
        .unwrap()
        .lamports;

    // Free and close the coordinator account and instance
    process_free_coordinator(
        &mut endpoint,
        &payer,
        &authority,
        &reimbursed,
        &coordinator_account.pubkey(),
        run_id,
    )
    .await
    .unwrap();

    // Check all the keys balances at the end
    let payer_balance_final = endpoint
        .get_account_or_default(&payer.pubkey())
        .await
        .unwrap()
        .lamports;
    let authority_balance_final = endpoint
        .get_account_or_default(&authority.pubkey())
        .await
        .unwrap()
        .lamports;
    let reimbursed_balance_final = endpoint
        .get_account_or_default(&reimbursed)
        .await
        .unwrap()
        .lamports;

    // Check that we did in fact get reimbursed to the proper account
    assert_eq!(payer_balance_after - 5_000 * 2, payer_balance_final);
    assert_eq!(authority_balance_after, authority_balance_final);
    assert!(reimbursed_balance_before < reimbursed_balance_final);

    // Check that the coordinator account and instances were actually closed
    assert!(endpoint
        .get_account(&coordinator_account.pubkey())
        .await
        .unwrap()
        .is_none());
    assert!(endpoint
        .get_account(&coordinator_instance)
        .await
        .unwrap()
        .is_none());
}<|MERGE_RESOLUTION|>--- conflicted
+++ resolved
@@ -341,14 +341,11 @@
         .unwrap()
         .lamports;
 
-<<<<<<< HEAD
     // Check that balance mouvements match what we expect
     assert!(payer_balance_after < payer_balance_start);
     assert_eq!(authority_balance_after, authority_balance_start);
 
     // Check that the coordinator instance and account do actually exists now
-=======
->>>>>>> 80d6fe97
     let coordinator_instance = find_pda_coordinator_instance(run_id);
     assert!(endpoint
         .get_account(&coordinator_account.pubkey())
