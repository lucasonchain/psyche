--- conflicted
+++ resolved
@@ -62,22 +62,12 @@
         RunState::Uninitialized
     );
 
-<<<<<<< HEAD
-    // set the new config
-    process_update_coordinator_config(
-        &mut endpoint,
-        &payer,
-        &coordinator_account.pubkey(),
-        run_id,
-        CoordinatorConfig::<ClientId> {
-=======
     process_update_coordinator_config_model(
         &mut endpoint,
         &payer,
         &coordinator_account.pubkey(),
-        run_id.clone(),
+        run_id,
         Some(CoordinatorConfig::<ClientId> {
->>>>>>> 9585ea2d
             warmup_time: 1,
             cooldown_time: 1,
             max_round_train_time: 10,
