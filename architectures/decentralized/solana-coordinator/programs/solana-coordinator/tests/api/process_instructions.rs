--- conflicted
+++ resolved
@@ -50,14 +50,9 @@
     endpoint: &mut ToolboxEndpoint,
     payer: &Keypair,
     coordinator_account: &Pubkey,
-<<<<<<< HEAD
     run_id: &str,
-    config: CoordinatorConfig<ClientId>,
-=======
-    run_id: String,
     config: Option<CoordinatorConfig<ClientId>>,
     model: Option<Model>,
->>>>>>> 9585ea2d
 ) -> Result<Signature, ToolboxEndpointError> {
     let coordinator_instance = find_pda_coordinator_instance(run_id);
 
