use anchor_lang::prelude::*;
use psyche_coordinator::CoordinatorError;

#[error_code]
pub enum ProgramError {
    #[msg("Cannot update config of finished run")]
    UpdateConfigFinished,

    #[msg("Cannot update config when not halted")]
    UpdateConfigNotHalted,

    #[msg("Coordinator account incorrect size")]
    CoordinatorAccountIncorrectSize,

    #[msg("Coordinator account invalid discriminator")]
    CoordinatorAccountInvalidDiscriminator,

    #[msg("Client id mismatch")]
    ClientIdMismatch,

    #[msg("Clients list full")]
    ClientsFull,

    #[msg("Config sanity check failed")]
    ConfigSanityCheckFailed,

    #[msg("Model sanity check failed")]
    ModelSanityCheckFailed,

    #[msg("Signer not a client")]
    SignerNotAClient,

    #[msg("Signer mismatch")]
    SignerMismatch,

    #[msg("Cannot close coordinator account when not halted")]
    CloseCoordinatorNotHalted,

    #[msg("Coordinator error: No active round")]
    CoordinatorErrorNoActiveRound,

    #[msg("Coordinator error: Invalid witness")]
    CoordinatorErrorInvalidWitness,

    #[msg("Coordinator error: Invalid run state")]
    CoordinatorErrorInvalidRunState,

    #[msg("Coordinator error: Duplicate witness")]
    CoordinatorErrorDuplicateWitness,

    #[msg("Coordinator error: Invalid health check")]
    CoordinatorErrorInvalidHealthCheck,

    #[msg("Coordinator error: Halted")]
    CoordinatorErrorHalted,

    #[msg("Coordinator error: Invalid checkpoint")]
    CoordinatorErrorInvalidCheckpoint,

    #[msg("Coordinator error: Witnesses full")]
    CoordinatorErrorWitnessesFull,

    #[msg("Coordinator error: Cannot resume")]
    CoordinatorErrorCannotResume,

    #[msg("Coordinator error: Invalid withdraw")]
    CoordinatorErrorInvalidWithdraw,

    #[msg("Coordinator error: Invalid committee selection")]
    CoordinatorErrorInvalidCommitteeSelection,

    #[msg("Coordinator error: Invalid committee proof")]
    CoordinatorErrorInvalidCommitteeProof,
}

impl From<CoordinatorError> for ProgramError {
    fn from(value: CoordinatorError) -> Self {
        match value {
            CoordinatorError::NoActiveRound => {
                ProgramError::CoordinatorErrorNoActiveRound
            },
            CoordinatorError::InvalidWitness => {
                ProgramError::CoordinatorErrorInvalidWitness
            },
            CoordinatorError::InvalidRunState => {
                ProgramError::CoordinatorErrorInvalidRunState
            },
            CoordinatorError::DuplicateWitness => {
                ProgramError::CoordinatorErrorDuplicateWitness
            },
            CoordinatorError::InvalidHealthCheck => {
                ProgramError::CoordinatorErrorInvalidHealthCheck
            },
            CoordinatorError::Halted => {
                ProgramError::CoordinatorErrorNoActiveRound
            },
            CoordinatorError::InvalidCheckpoint => {
                ProgramError::CoordinatorErrorInvalidCheckpoint
            },
            CoordinatorError::WitnessesFull => {
                ProgramError::CoordinatorErrorWitnessesFull
            },
            CoordinatorError::CannotResume => {
                ProgramError::CoordinatorErrorCannotResume
            },
            CoordinatorError::InvalidWithdraw => {
                ProgramError::CoordinatorErrorInvalidWithdraw
            },
            CoordinatorError::InvalidCommitteeSelection => {
                ProgramError::CoordinatorErrorInvalidCommitteeSelection
<<<<<<< HEAD
            },
=======
            }
            CoordinatorError::InvalidCommitteeProof => {
                ProgramError::CoordinatorErrorInvalidCommitteeProof
            }
>>>>>>> c10a226f
        }
    }
}<|MERGE_RESOLUTION|>--- conflicted
+++ resolved
@@ -108,14 +108,10 @@
             },
             CoordinatorError::InvalidCommitteeSelection => {
                 ProgramError::CoordinatorErrorInvalidCommitteeSelection
-<<<<<<< HEAD
             },
-=======
-            }
             CoordinatorError::InvalidCommitteeProof => {
                 ProgramError::CoordinatorErrorInvalidCommitteeProof
-            }
->>>>>>> c10a226f
+            },
         }
     }
 }