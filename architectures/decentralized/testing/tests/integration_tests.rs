--- conflicted
+++ resolved
@@ -68,28 +68,20 @@
                     }
                 }
             }
-<<<<<<< HEAD
-            _ => panic!(),
-=======
             _ => {}
->>>>>>> e4febf1e
         }
     }
 }
 
 // Test p2p model sharing process
 #[test_log::test(tokio::test(flavor = "multi_thread"))]
-<<<<<<< HEAD
-async fn disconnect_client() {
-=======
 #[serial]
 async fn test_client_join_and_get_model_p2p() {
->>>>>>> e4febf1e
-    // set test variables
-    let run_id = "test".to_string();
-
-    // initialize a Solana run with 1 client
-    let _cleanup = e2e_testing_setup(2);
+    // set test variables
+    let run_id = "test".to_string();
+
+    // initialize a Solana run with 1 client
+    let _cleanup = e2e_testing_setup(1);
 
     println!("Waiting for run to go on with the first client");
     tokio::time::sleep(Duration::from_secs(20)).await;
@@ -98,16 +90,6 @@
     // initialize DockerWatcher
     let docker = Arc::new(Docker::connect_with_socket_defaults().unwrap());
     let mut watcher = DockerWatcher::new(docker.clone());
-<<<<<<< HEAD
-    let _monitor_client_1 = watcher
-        .monitor_container(
-            "test-psyche-test-client-1",
-            vec![
-                JsonFilter::StateChange,
-                JsonFilter::Loss,
-                JsonFilter::HealthCheck,
-            ],
-=======
 
     spawn_new_client(docker).await.unwrap();
 
@@ -118,7 +100,6 @@
         .monitor_container(
             &format!("{CLIENT_CONTAINER_PREFIX}-2"),
             vec![JsonFilter::LoadedModel],
->>>>>>> e4febf1e
         )
         .unwrap();
 
@@ -171,60 +152,6 @@
     // initialize solana client to query the coordinator state
     let solana_client = SolanaTestClient::new(run_id).await;
 
-<<<<<<< HEAD
-    let mut client_1_id = "";
-    while let Some(response) = watcher.log_rx.recv().await {
-        match response {
-            Response::JoinRun(client_id, run_id) => {
-                client_1_id = &client_id;
-            }
-            Response::StateChange(timestamp, _client_1, old_state, new_state, epoch, step) => {
-                let coordinator_state = solana_client.get_run_state().await;
-                println!(
-                    "client: new_state: {}, old_state: {}, timestamp: {}, epoch: {}, step: {}",
-                    new_state, old_state, timestamp, epoch, step
-                );
-
-                // kill client 2 in step 3
-                if epoch == 1 && step == 6 && new_state == RunState::RoundWitness.to_string() {
-                    assert_eq!(solana_client.get_clients_len().await, 2);
-
-                    watcher
-                        .kill_container("test-psyche-test-client-2")
-                        .await
-                        .unwrap();
-                    println!("Kill node test-psyche-test-client-2")
-                }
-
-                if step == 10 && new_state == RunState::RoundWitness.to_string() {
-                    assert_eq!(solana_client.get_clients_len().await, 2);
-                }
-
-                if epoch == num_of_epochs_to_run {
-                    break;
-                }
-            }
-
-            Response::Loss(client_id, epoch, step, loss) => {
-                println!(
-                    "client_id: {:?}, epoch: {}, step: {}, Loss: {}",
-                    client_id, epoch, step, loss
-                );
-            }
-            Response::HealthCheck(unhealthy_client_id, _index) => {
-                println!("found unhealthy client: {:?}", unhealthy_client_id);
-                // let [_clients_1, client_2] = solana_client
-                //     .get_clients()
-                //     .await
-                //     .to_vec()
-                //     .map(|x| x.id)
-                //     .try_into()
-                //     .unwrap();
-
-                // assert_eq!(unhealthy_client_id, client_2.id.to_string());
-                // assert_eq!( unhealthy_client_id, client_2.id.to_string());
-            }
-=======
     let _monitor_client_2 = watcher
         .monitor_container(
             &format!("{CLIENT_CONTAINER_PREFIX}-2"),
@@ -262,7 +189,91 @@
                    }
                }
            }
->>>>>>> e4febf1e
+        }
+    }
+}
+
+#[test_log::test(tokio::test(flavor = "multi_thread"))]
+#[serial]
+async fn disconnect_client() {
+    // set test variables
+    let run_id = "test".to_string();
+    // epochs the test will run
+    let num_of_epochs_to_run = 3;
+
+    // initialize a Solana run with 1 client
+    let _cleanup = e2e_testing_setup(2);
+
+    // initialize DockerWatcher
+    let docker = Arc::new(Docker::connect_with_socket_defaults().unwrap());
+    let mut watcher = DockerWatcher::new(docker.clone());
+    let _monitor_client_1 = watcher
+        .monitor_container(
+            &format!("{CLIENT_CONTAINER_PREFIX}-1"),
+            vec![
+                JsonFilter::StateChange,
+                JsonFilter::Loss,
+                JsonFilter::HealthCheck,
+            ],
+        )
+        .unwrap();
+
+    // initialize solana client to query the coordinator state
+    let solana_client = SolanaTestClient::new(run_id).await;
+
+    let mut client_1_id = "";
+    while let Some(response) = watcher.log_rx.recv().await {
+        match response {
+            Response::JoinRun(client_id, run_id) => {
+                client_1_id = &client_id;
+            }
+            Response::StateChange(timestamp, _client_1, old_state, new_state, epoch, step) => {
+                let coordinator_state = solana_client.get_run_state().await;
+                println!(
+                    "client: new_state: {}, old_state: {}, timestamp: {}, epoch: {}, step: {}",
+                    new_state, old_state, timestamp, epoch, step
+                );
+
+                // kill client 2 in step 3
+                if epoch == 1 && step == 6 && new_state == RunState::RoundWitness.to_string() {
+                    assert_eq!(solana_client.get_clients_len().await, 2);
+
+                    watcher
+                        .kill_container("test-psyche-test-client-2")
+                        .await
+                        .unwrap();
+                    println!("Kill node test-psyche-test-client-2")
+                }
+
+                if step == 10 && new_state == RunState::RoundWitness.to_string() {
+                    assert_eq!(solana_client.get_clients_len().await, 2);
+                }
+
+                if epoch == num_of_epochs_to_run {
+                    break;
+                }
+            }
+
+            Response::Loss(client_id, epoch, step, loss) => {
+                println!(
+                    "client_id: {:?}, epoch: {}, step: {}, Loss: {}",
+                    client_id, epoch, step, loss
+                );
+            }
+            Response::HealthCheck(unhealthy_client_id, _index) => {
+                println!("found unhealthy client: {:?}", unhealthy_client_id);
+                // let [_clients_1, client_2] = solana_client
+                //     .get_clients()
+                //     .await
+                //     .to_vec()
+                //     .map(|x| x.id)
+                //     .try_into()
+                //     .unwrap();
+
+                // assert_eq!(unhealthy_client_id, client_2.id.to_string());
+                // assert_eq!( unhealthy_client_id, client_2.id.to_string());
+            }
+            _ => {}
         }
     }
     println!("Clients: {:?} ", solana_client.get_clients().await);
