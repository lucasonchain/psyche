--- conflicted
+++ resolved
@@ -770,118 +770,4 @@
     // skip the first two events since init subscriptions can vary the order
     assert_eq!(subscription_events[2..], expected_subscription_events[2..]);
     println!("subscription_events: {subscription_events:?}");
-<<<<<<< HEAD
-=======
-}
-
-/// This test creates a packet loss of 100% during 40 seconds, effectively disconnecting the client.
-/// When this happens, what happens is not deterministic and can change slightly in each execution:
-/// 1. An error does not occur and the client is not disconnected, in which the test passes.
-/// 2. InvalidRunState is observed, which is fatal. In that case we check the client has disconnected.
-/// 3. InvalidWitness is observed, which is fatal. In that case we check the client has disconnected.
-#[rstest]
-#[trace]
-#[test_log::test(tokio::test(flavor = "multi_thread"))]
-#[serial]
-async fn test_total_packet_loss_in_client() {
-    let n_clients = 2;
-    let chaos_step = 5;
-    let run_id = "test".to_string();
-    let num_of_epochs_to_run = 2;
-    let mut current_epoch = -1;
-    let mut last_epoch_loss = f64::MAX;
-
-    let docker = Arc::new(Docker::connect_with_socket_defaults().unwrap());
-    let mut watcher = DockerWatcher::new(docker.clone());
-
-    let _cleanup = e2e_testing_setup(
-        docker.clone(),
-        n_clients,
-        Some(PathBuf::from(
-            "../../config/solana-test/light-two-min-clients.toml",
-        )),
-    )
-    .await;
-
-    let solana_client = Arc::new(SolanaTestClient::new(run_id).await);
-    for i in 1..=n_clients {
-        let _monitor_client: tokio::task::JoinHandle<
-            Result<(), psyche_decentralized_testing::docker_watcher::DockerWatcherError>,
-        > = watcher
-            .monitor_container(
-                &format!("{CLIENT_CONTAINER_PREFIX}-{}", i),
-                vec![
-                    IntegrationTestLogMarker::Loss,
-                    IntegrationTestLogMarker::Error,
-                ],
-            )
-            .unwrap();
-    }
-
-    // Sleep to let the coordinator to be deployed and run to be configured
-    tokio::time::sleep(Duration::from_secs(10)).await;
-
-    let chaos_targets = vec![format!("{CLIENT_CONTAINER_PREFIX}-1")];
-
-    let chaos_scheduler = ChaosScheduler::new(docker.clone(), solana_client);
-    chaos_scheduler
-        .schedule_chaos(
-            ChaosAction::PacketLoss {
-                duration_secs: 10,
-                loss_percent: 100.0,
-                correlation: 0.0,
-                targets: chaos_targets.clone(),
-            },
-            chaos_step,
-        )
-        .await;
-
-    let mut liveness_check_interval = time::interval(Duration::from_secs(10));
-    println!("Train starting");
-
-    loop {
-        tokio::select! {
-           _ = liveness_check_interval.tick() => {
-           }
-           response = watcher.log_rx.recv() => {
-               if let Some(Response::Loss(client, epoch, step, loss)) = response {
-                   println!(
-                       "client: {:?}, epoch: {}, step: {}, Loss: {:?}",
-                       client, epoch, step, loss
-                   );
-                   if epoch == 1 {
-                        println!("Reached first epoch without errors. Test Successful.");
-                        return;
-                   }
-                   if epoch as i64 > current_epoch {
-                       current_epoch = epoch as i64;
-
-                       let Some(loss) = loss else {
-                           println!("Reached new epoch but loss was NaN");
-                           continue;
-                       };
-
-                       assert!(loss < last_epoch_loss);
-                       last_epoch_loss = loss;
-                       if epoch == num_of_epochs_to_run {
-                           return;
-                       }
-                   }
-               } else if let Some(Response::Error(error, message)) = response {
-                   println!("Error: {:?}, message: {}", error, message);
-                   // Wait two seconds to ensure the client is disconnected
-                    tokio::time::sleep(Duration::from_secs(2)).await;
-                   if error == ObservedErrorKind::Timeout {
-                       if watcher.monitor_clients_health(1).await.is_err() {
-                            println!("{:?} observed and client disconnected. Test successfully completed.", error);
-                            return;
-                       } else {
-                            panic!("{:?} observed but client wasn't disconnected. Test Failed.", error);
-                       }
-                    }
-                }
-           }
-        }
-    }
->>>>>>> a3b84f37
 }