--- conflicted
+++ resolved
@@ -25,11 +25,8 @@
     LoadedModel,
     HealthCheck,
     UntrainedBatches,
-<<<<<<< HEAD
     SolanaSubscription,
-=======
     WitnessElected,
->>>>>>> 27a1e8be
 }
 
 #[derive(Debug)]
@@ -39,11 +36,8 @@
     LoadedModel(String),
     HealthCheck(String, u64, u64),
     UntrainedBatches(Vec<u64>),
-<<<<<<< HEAD
     SolanaSubscription(String, String),
-=======
     WitnessElected(String),
->>>>>>> 27a1e8be
 }
 
 #[derive(thiserror::Error, Debug)]
@@ -223,7 +217,6 @@
                                 println!("Probably the test ended so we drop the log sender");
                             }
                         }
-<<<<<<< HEAD
                         JsonFilter::SolanaSubscription => {
                             if !(parsed_log.get("type") == Some(&"Solana subscription".into())) {
                                 continue;
@@ -245,7 +238,10 @@
                                     "Subscription Up".to_string(),
                                 );
                             }
-=======
+                            if log_sender.send(response).await.is_err() {
+                                println!("Probably the test ended so we drop the log sender");
+                            }
+                        }
                         JsonFilter::WitnessElected => {
                             if parsed_log.get("target")
                                 != Some(&Value::String("witness_selection".to_string()))
@@ -261,7 +257,6 @@
                                 continue;
                             }
                             let response = Response::WitnessElected(name.clone());
->>>>>>> 27a1e8be
                             if log_sender.send(response).await.is_err() {
                                 println!("Probably the test ended so we drop the log sender");
                             }
