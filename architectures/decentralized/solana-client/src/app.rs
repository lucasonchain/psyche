use crate::{backend::SolanaBackend, network_identity::NetworkIdentity};

use anchor_client::{
    solana_sdk::{
        commitment_config::CommitmentConfig,
        signature::{Keypair, Signature, Signer},
    },
    Cluster,
};
use anyhow::{anyhow, bail, Result};
use psyche_client::{
    CheckpointConfig, Client, ClientTUI, ClientTUIState, RunInitConfig, WandBInfo, NC,
};
use psyche_coordinator::{Coordinator, RunState};
use psyche_network::{allowlist, DiscoveryMode, NetworkTUIState, NetworkTui, RelayMode, SecretKey};
use psyche_tui::{logging::LoggerWidget, CustomWidget, TabbedWidget};
use psyche_watcher::CoordinatorTui;
use rand::RngCore;
use std::{path::PathBuf, time::Duration};
use std::{
    sync::Arc,
    time::{SystemTime, UNIX_EPOCH},
};
use tokio::{
    select,
    sync::mpsc::Sender,
    task::JoinHandle,
    time::{interval, Interval, MissedTickBehavior},
};
use tokio_util::sync::CancellationToken;
use tracing::{debug, error, info};

pub(super) type Tabs = TabbedWidget<(ClientTUI, CoordinatorTui, NetworkTui, LoggerWidget)>;
pub const TAB_NAMES: [&str; 4] = ["Client", "Coordinator", "Network", "Logger"];
type TabsData = <Tabs as CustomWidget>::Data;

pub struct App {
    run_id: String,
    cluster: Cluster,
    tick_check_interval: Option<Interval>,
    cancel: CancellationToken,
    update_tui_interval: Interval,
    tx_tui_state: Option<Sender<TabsData>>,
}

pub struct AppBuilder(AppParams);

pub struct AppParams {
    pub cancel: CancellationToken,
    pub identity_secret_key: SecretKey,
    pub wallet_keypair: Arc<Keypair>,
    pub cluster: Cluster,
    pub ticker: bool,
    pub tx_tui_state: Option<Sender<TabsData>>,
    pub run_id: String,
    pub data_parallelism: usize,
    pub tensor_parallelism: usize,
    pub micro_batch_size: Option<usize>,
    pub write_gradients_dir: Option<PathBuf>,
    pub p2p_port: Option<u16>,
    pub eval_tasks: Vec<psyche_eval::Task>,
    pub eval_task_max_docs: Option<usize>,
    pub checkpoint_upload_info: Option<CheckpointConfig>,
    pub hub_read_token: Option<String>,
    pub wandb_info: Option<WandBInfo>,
    pub optim_stats: Option<u32>,
    pub grad_accum_in_fp32: bool,
    pub dummy_training_delay_secs: Option<u64>,
    pub max_concurrent_parameter_requests: usize,
}

impl AppBuilder {
    pub fn new(params: AppParams) -> Self {
        Self(params)
    }

    pub async fn build(
        self,
    ) -> Result<(
        App,
        allowlist::AllowDynamic,
        NC,
        RunInitConfig<psyche_solana_coordinator::ClientId, NetworkIdentity>,
    )> {
        let p = self.0;

        let allowlist = allowlist::AllowDynamic::new();

        let p2p = NC::init(
            &p.run_id,
            p.p2p_port,
            RelayMode::Default,
            DiscoveryMode::N0,
            vec![],
            Some(p.identity_secret_key.clone()),
            allowlist.clone(),
        )
        .await?;

        let app = App {
            run_id: p.run_id.clone(),
            cluster: p.cluster,
            tick_check_interval: match p.ticker {
                true => {
                    let mut interval = interval(Duration::from_millis(500));
                    interval.set_missed_tick_behavior(MissedTickBehavior::Skip);
                    Some(interval)
                }
                false => None,
            },
            cancel: p.cancel,
            tx_tui_state: p.tx_tui_state,
            update_tui_interval: interval(Duration::from_millis(150)),
        };
        let identity = psyche_solana_coordinator::ClientId::new(
            p.wallet_keypair.pubkey(),
            *p.identity_secret_key.public().as_bytes(),
        );
        let state_options: RunInitConfig<psyche_solana_coordinator::ClientId, NetworkIdentity> =
            RunInitConfig {
                data_parallelism: p.data_parallelism,
                tensor_parallelism: p.tensor_parallelism,
                micro_batch_size: p.micro_batch_size,
                write_gradients_dir: p.write_gradients_dir,
                eval_tasks: p.eval_tasks,
                eval_task_max_docs: p.eval_task_max_docs,
                checkpoint_config: p.checkpoint_upload_info,
                hub_read_token: p.hub_read_token,
                wandb_info: p.wandb_info,
                identity,
                network_identity: identity.into(),
                private_key: (p.wallet_keypair.clone(), p.identity_secret_key),
                optim_stats_every_n_steps: p.optim_stats,
                grad_accum_in_fp32: p.grad_accum_in_fp32,
                dummy_training_delay_secs: p.dummy_training_delay_secs,
                max_concurrent_parameter_requests: p.max_concurrent_parameter_requests,
            };

        Ok((app, allowlist, p2p, state_options))
    }
}

impl App {
    pub async fn run(
        &mut self,
        allowlist: allowlist::AllowDynamic,
        p2p: NC,
        state_options: RunInitConfig<psyche_solana_coordinator::ClientId, NetworkIdentity>,
    ) -> Result<()> {
        let backend = SolanaBackend::new(
            self.cluster.clone(),
            state_options.private_key.0.clone(),
            CommitmentConfig::confirmed(),
        )?;
        let (instance_pda, instance) = backend.get_coordinator_instance(&self.run_id).await?;
        let backend_runner = backend.start(self.run_id.clone(), instance.account).await?;

        let backend = Arc::new(SolanaBackend::new(
            self.cluster.clone(),
            state_options.private_key.0.clone(),
            CommitmentConfig::confirmed(),
        )?);
        let signer = state_options.private_key.0.pubkey();
        let p2p_identity = state_options.private_key.1.public();

        let current_coordinator_state = backend
            .get_coordinator_account(&instance.account)
            .await?
            .state
            .coordinator;

        let mut already_joined_next_run: bool;
        if current_coordinator_state.run_state == RunState::WaitingForMembers {
            let joined = backend
                .join_run(
                    instance_pda,
                    instance.account,
                    psyche_solana_coordinator::ClientId {
                        signer,
                        p2p_identity: *p2p_identity.as_bytes(),
                    },
                )
                .await?;
            info!(
                "Joined run {} from {} with transaction {}",
                self.run_id, signer, joined
            );
<<<<<<< HEAD
            info!(
                join_run = "join_run",
                run_id = %self.run_id,
                client_id = %signer,
            );
=======
            already_joined_next_run = true;
>>>>>>> 50d94ba5
        } else {
            info!("Waiting for the current epoch to end before joining.");
            already_joined_next_run = false;
        }

        // Update the latest update after joining the run to advance the state.
        let coordinator_state = backend
            .get_coordinator_account(&instance.account)
            .await?
            .state;
        let mut latest_update = coordinator_state.coordinator;
        let mut updates = backend_runner.updates();
        let mut tick_tx: Option<JoinHandle<Result<Signature>>> = None;
        let mut client = Client::new(backend_runner, allowlist, p2p, state_options);

        loop {
            select! {
                _ = self.cancel.cancelled() => {
                   break;
                }
                _ = self.update_tui_interval.tick() => {
                    let (client_tui_state, network_tui_state) = client.tui_states().await;
                    self.update_tui(client_tui_state, &latest_update, network_tui_state).await?;
                }
                _ = async { self.tick_check_interval.as_mut().unwrap().tick().await }, if self.tick_check_interval.is_some() && tick_tx.is_none() => {
                    let mut ticked = latest_update;
                    let timestamp = SystemTime::now()
                        .duration_since(UNIX_EPOCH)
                        .unwrap()
                        .as_secs();

                    let pending_clients = (ticked.run_state == RunState::WaitingForMembers).then(|| coordinator_state.get_active_clients());

                    match ticked.tick(pending_clients, timestamp, rand::thread_rng().next_u64()) {
                        Ok(_) => {
                            if ticked.run_state != latest_update.run_state {
                                let backend = backend.clone();
                                let backend_clone = backend.clone();
                                tick_tx = Some(tokio::spawn(async move { backend.tick(instance_pda, instance.account).await }));
                                // This means the epoch finished so we're rejoining the run to participate in the next one.
                                if ticked.run_state == RunState::WaitingForMembers && latest_update.run_state == RunState::Cooldown && !already_joined_next_run {
                                    let joined = backend_clone
                                        .join_run(
                                            instance_pda,
                                            instance.account,
                                            psyche_solana_coordinator::ClientId {
                                                signer,
                                                p2p_identity: *p2p_identity.as_bytes(),
                                            },
                                        )
                                        .await?;
                                    info!(
                                        "Joined run for next epoch {} from {} with transaction {}",
                                        self.run_id, signer, joined
                                    );
                                    already_joined_next_run = true;
                                } else if ticked.run_state == RunState::RoundTrain && latest_update.run_state == RunState::Warmup {
                                    already_joined_next_run = false;
                                }
                            }
                        }
                        Err(err) => debug!("Tick simulation error: {err}")
                    };
                }
                update = async { updates.recv().await } => {
                    let update = match update?.value.data.decode() {
                        Some(data) => psyche_solana_coordinator::coordinator_account_from_bytes(&data)
                            .map_err(|_| anyhow!("Unable to decode coordinator account data"))
                            .map(|x| x.state.coordinator)?,
                        None => bail!("Unable to decode account data"),
                    };
                    latest_update = update;
                }
                tx = async { tick_tx.as_mut().unwrap().await }, if tick_tx.is_some() => {
                    tick_tx = None;
                    match tx? {
                        Ok(signature) => info!("Tick transaction {}", signature),
                        Err(err) => error!("Tick transaction error: {}", err)
                    };
                }
                res = client.finished() => {
                    res??;
                }

            }
        }

        Ok(())
    }

    async fn update_tui(
        &mut self,
        client_tui_state: ClientTUIState,
        coordinator_state: &Coordinator<psyche_solana_coordinator::ClientId>,
        network_tui_state: NetworkTUIState,
    ) -> Result<()> {
        if let Some(tx_tui_state) = &self.tx_tui_state {
            let states = (
                client_tui_state,
                coordinator_state.into(),
                network_tui_state,
                Default::default(),
            );
            tx_tui_state.send(states).await?;
        }
        Ok(())
    }
}<|MERGE_RESOLUTION|>--- conflicted
+++ resolved
@@ -185,15 +185,12 @@
                 "Joined run {} from {} with transaction {}",
                 self.run_id, signer, joined
             );
-<<<<<<< HEAD
             info!(
                 join_run = "join_run",
                 run_id = %self.run_id,
                 client_id = %signer,
             );
-=======
             already_joined_next_run = true;
->>>>>>> 50d94ba5
         } else {
             info!("Waiting for the current epoch to end before joining.");
             already_joined_next_run = false;
