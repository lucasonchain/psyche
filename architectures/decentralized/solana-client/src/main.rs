--- conflicted
+++ resolved
@@ -199,18 +199,12 @@
         #[clap(long, env)]
         rpc_2: Option<String>,
 
-        #[clap(long, env)]
-        ws_rpc_2: Option<String>,
-
-<<<<<<< HEAD
         #[clap(long, env, default_value_t = String::from(""))]
         ws_rpc_2: String,
         #[clap(long, env, default_value_t = String::from(""))]
         ws_rpc_3: String,
-=======
         #[clap(long, env)]
         authorizer: Option<Pubkey>,
->>>>>>> 9dd6faa5
     },
 
     // Prints the help, optionally as markdown. Used for docs generation.
@@ -553,19 +547,11 @@
             args,
             rpc_2,
             ws_rpc_2,
-<<<<<<< HEAD
             ws_rpc_3,
+            authorizer,
         } => {
             psyche_client::prepare_environment();
 
-            std::env::set_var("ws_rpc_2", ws_rpc_2);
-            std::env::set_var("ws_rpc_3", ws_rpc_3);
-=======
-            authorizer,
-        } => {
-            psyche_client::prepare_environment();
-
->>>>>>> 9dd6faa5
             let hub_read_token = std::env::var("HF_TOKEN").ok();
             let checkpoint_upload_info = args.checkpoint_config()?;
             let eval_tasks = args.eval_tasks()?;
@@ -603,11 +589,14 @@
                 (args.logs == LogOutput::TUI).then(|| Tabs::new(Default::default(), &TAB_NAMES)),
             )?;
 
-            let backup_clusters = match (rpc_2, ws_rpc_2) {
-                (Some(rpc_2), None) => vec![Cluster::Custom(rpc_2, cluster.ws_rpc.clone())],
-                (None, Some(ws_rpc_2)) => vec![Cluster::Custom(cluster.rpc.clone(), ws_rpc_2)],
-                (Some(rpc_2), Some(ws_rpc_2)) => vec![Cluster::Custom(rpc_2, ws_rpc_2)],
-                (None, None) => vec![],
+            let mut backup_clusters = Vec::new();
+            for y in [ws_rpc_2, ws_rpc_3] {
+                if y == "" {
+                    backup_clusters.push(Cluster::Custom(cluster.rpc.clone(), cluster.ws_rpc.clone()));
+                } else {
+                    backup_clusters.push(Cluster::Custom(cluster.rpc.clone(), y));
+
+                }
             };
 
             let (mut app, allowlist, p2p, state_options) = AppBuilder::new(AppParams {
