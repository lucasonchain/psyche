--- conflicted
+++ resolved
@@ -1,6 +1,3 @@
-<<<<<<< HEAD
-target/
-=======
 .DS_Store
 .AppleDouble
 .LSOverride
@@ -44,5 +41,4 @@
 
 test-ledger
 
-book
->>>>>>> 9c8d2ce4
+book