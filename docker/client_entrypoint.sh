--- conflicted
+++ resolved
@@ -6,8 +6,4 @@
     --ws-rpc ${WS_RPC} \
     --run-id ${RUN_ID} \
     --ticker \
-<<<<<<< HEAD
-    --tui "false"
-=======
-    --logs "json"
->>>>>>> 99770c8e
+    --logs "json"