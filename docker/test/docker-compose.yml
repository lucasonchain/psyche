--- conflicted
+++ resolved
@@ -5,100 +5,6 @@
             context: ../..
             dockerfile: ./docker/nous_base.Dockerfile
 
-<<<<<<< HEAD
-    psyche-run-owner:
-        image: psyche-client
-        profiles: ["setup", "all"]
-        build:
-            context: ../..
-            dockerfile: ./docker/test/psyche_client.Dockerfile
-        depends_on:
-            psyche-solana-test-validator:
-                condition: service_started
-            nous-base:
-                condition: service_completed_successfully
-        extra_hosts:
-            - "host.docker.internal:host-gateway"
-        env_file:
-            - "../../config/client/.env.local"
-        entrypoint:
-            ["/bin/sh", "-c", "sleep 10 && /usr/local/run_owner_entrypoint.sh"]
-        networks:
-            - psyche-test-network
-
-    psyche-test-client:
-        image: psyche-client
-        profiles: ["setup", "all"]
-        build:
-            context: ../..
-            dockerfile: ./docker/test/psyche_client.Dockerfile
-        depends_on:
-            psyche-run-owner:
-                condition: service_completed_successfully
-            nous-base:
-                condition: service_completed_successfully
-        deploy:
-            replicas: ${NUM_REPLICAS:-1}
-            resources:
-                reservations:
-                    devices:
-                        - driver: nvidia
-                          count: all
-                          capabilities: [gpu]
-        environment:
-            - NVIDIA_DRIVER_CAPABILITIES=all
-            - ID=${ID:-""}
-        extra_hosts:
-            - "host.docker.internal:host-gateway"
-        volumes:
-            - "~/.config/solana/id.json:/usr/local/id.json"
-        env_file:
-            - "../../config/client/.env.local"
-        networks:
-            - psyche-test-network
-
-    psyche-solana-test-validator:
-        image: psyche_solana_validator
-        container_name: psyche-solana-test-validator
-        profiles: ["setup", "all"]
-        build:
-            context: ../..
-            dockerfile: ./docker/test/psyche_solana_validator.Dockerfile
-        depends_on:
-            nous-base:
-                condition: service_completed_successfully
-        ports:
-            - "8899:8899"
-            - "8900:8900"
-        networks:
-            - psyche-test-network
-
-    psyche-test-client-pending:
-        image: psyche-client
-        profiles: ["join", "all"]
-        build:
-            context: ../..
-            dockerfile: ./docker/test/psyche_client.Dockerfile
-        deploy:
-            replicas: ${NUM_REPLICAS:-1}
-            resources:
-                reservations:
-                    devices:
-                        - driver: nvidia
-                          count: all
-                          capabilities: [gpu]
-        environment:
-            - NVIDIA_DRIVER_CAPABILITIES=all
-            - ID=${ID:-""}
-        extra_hosts:
-            - "host.docker.internal:host-gateway"
-        volumes:
-            - "~/.config/solana/id.json:/usr/local/id.json"
-        env_file:
-            - "../../config/client/.env.local"
-        networks:
-            - psyche-test-network
-=======
   nous-base-test:
     image: nous-base-test
     build:
@@ -198,7 +104,6 @@
         - "config/client/.env.local"
     networks:
         - psyche-test-network
->>>>>>> b84504af
 
 networks:
     psyche-test-network:
