--- conflicted
+++ resolved
@@ -1,31 +1,11 @@
-<<<<<<< HEAD
-use std::rc::Rc;
-=======
 use std::sync::Arc;
->>>>>>> a11de704
 use tch::{
     nn::{self, Module, Shard},
     Tensor,
 };
 
 #[cfg(feature = "parallelism")]
-<<<<<<< HEAD
-use ::{
-    cudarc::{
-        driver::{
-            result::ctx::{get_current, set_current},
-            sys::{CUcontext, CUdeviceptr},
-            CudaDevice, DevicePtr, DevicePtrMut, DeviceSlice,
-        },
-        nccl::safe::{Comm, Id, ReduceOp},
-    },
-    half::bf16,
-    std::sync::Arc,
-    tch::{Device, Kind},
-};
-=======
 use tch::{CStore, Device, ReduceOpType, CNCCL};
->>>>>>> a11de704
 
 #[cfg(feature = "parallelism")]
 pub type Communicator = CNCCL;
