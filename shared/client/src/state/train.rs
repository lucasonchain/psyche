use crate::{
    fetch_data::{BatchIdSet, DataFetcher, TrainingDataForStep},
    state::types::PayloadState,
};

use futures::{future::try_join_all, stream::FuturesUnordered, StreamExt};
use psyche_coordinator::{
    assign_data_for_state, get_batch_ids_for_round, model, Commitment, CommitteeSelection,
    Coordinator, CoordinatorError, HealthChecks, BLOOM_FALSE_RATE,
};
use psyche_core::{BatchId, Bloom, NodeIdentity, OptimizerDefinition};
use psyche_modeling::{
    ApplyDistroResultError, Batch, BatchData, DistroResult, TrainOutput, Trainer,
    TrainerThreadCommunicationError,
};
use psyche_network::{
    distro_results_to_bytes, AuthenticatableIdentity, SerializeDistroResultError,
    SerializedDistroResult, TransmittableDistroResult,
};
use std::{
    collections::{BTreeMap, HashMap},
    path::PathBuf,
    sync::{
        atomic::{AtomicBool, Ordering},
        Arc,
    },
    time::{Duration, Instant},
};
use thiserror::Error;
use tokio::{
    sync::{mpsc, Mutex, Notify},
    task::JoinHandle,
};
use tokio_util::sync::CancellationToken;
use tracing::{debug, debug_span, error, info, trace, warn, Instrument};

use super::{
    evals::{EvalRunner, MaybeRunningEvals},
    round_state::RoundState,
    types::DistroBroadcastAndPayload,
};

#[derive(Debug)]
pub struct FinishedTrainers {
    pub evals_or_trainers: MaybeRunningEvals,
    pub round_losses: Vec<f32>,
    pub optim_stats: HashMap<String, f64>,
    pub round_duration: Duration,
}

#[derive(Error, Debug)]
pub enum TrainError {
    #[error("No trainers available when entering training step.")]
    NoTrainers,

    #[error("No training round in-progress")]
    NoActiveRound,

    #[error("No committee info for this round ")]
    NoCommitteeInfo,

    #[error("We're not in this round")]
    NotInThisRound,

    #[error("Apply thread crashed")]
    ApplyCrashed,

    #[error("Failed to apply distro results: {0}")]
    Apply(#[from] ApplyError),

    #[error("Training thread crashed")]
    TrainCrashed,

    #[error("Failed to train on batch: {0}")]
    TrainOnBatch(#[from] TrainerThreadCommunicationError),

    #[error("Failed to serialize distro result: {0}")]
    SerializeDistroResult(SerializeDistroResultError),

    #[error("Failed to send distro result, channel must be closed")]
    SendDistroResult,

    #[error("Failed to send health checks, channel must be closed")]
    SendHealthChecks,

    #[error("Healthcheck thread crashed")]
    HealthCheckCrashed,

    #[error("Coordinator error: {0}")]
    CoordinatorError(CoordinatorError),
}

pub struct TrainingStepMetadata<T: NodeIdentity, A: AuthenticatableIdentity> {
    pub identity: T,
    pub data_fetcher: DataFetcher<T, A>,
    pub tx_health_check: mpsc::UnboundedSender<HealthChecks<T>>,
    pub tx_distro_result: mpsc::UnboundedSender<DistroBroadcastAndPayload>,

    pub write_gradients_dir: Option<PathBuf>,

    pub eval_runner: EvalRunner,
}

#[derive(Debug)]
pub struct TrainingStep {
    sending_health_checks: Option<JoinHandle<Result<(), TrainError>>>,
    cancel_training: CancellationToken,

    applying_and_training: JoinHandle<Result<FinishedTrainers, TrainError>>,
    finished: Arc<AtomicBool>,
}

impl TrainingStep {
    pub async fn finish(self) -> Result<FinishedTrainers, TrainError> {
        self.cancel_training.cancel();
        if let Some(hc) = self.sending_health_checks {
            hc.await.map_err(|_| TrainError::HealthCheckCrashed)??;
        }

        let finished = self.finished.clone();

        let trainers = self
            .applying_and_training
            .await
            .map_err(|_| TrainError::TrainCrashed)??;

        if !finished.load(Ordering::SeqCst) {
            warn!("Training didn't finish when the Training round ended, we are likely to desync.");
        }

        Ok(trainers)
    }

    pub fn finished(&self) -> bool {
        self.finished.load(Ordering::SeqCst)
    }
}

impl<T: NodeIdentity, A: AuthenticatableIdentity + 'static> TrainingStepMetadata<T, A> {
    pub fn start(
        &mut self,
        client_index: u64,
        state: &Coordinator<T>,
        trainers: Vec<Trainer>,
        previous_round: &mut RoundState<T>,
        current_round: &mut RoundState<T>,
        notify_try_opportunistic_witness: Arc<Notify>,
    ) -> Result<TrainingStep, TrainError> {
        if trainers.is_empty() {
            return Err(TrainError::NoTrainers);
        }

        let applying = self.apply_results(trainers, state, previous_round, current_round)?;
        let sending_health_checks =
            start_sending_health_checks(current_round, state, self.tx_health_check.clone())?;

        debug!("Transitioning to train step {}", state.progress.step);

        let cancel_training = CancellationToken::new();
        let round_start = Instant::now();

        let round = state.current_round().ok_or(TrainError::NoActiveRound)?;

        *previous_round = std::mem::take(current_round);

        let committee_selection = CommitteeSelection::new(
            round.tie_breaker_tasks as usize,
            state.config.witness_nodes as usize,
            state.config.verification_percent,
            state.epoch_state.clients.len(),
            round.random_seed,
        )
        .map_err(TrainError::CoordinatorError)?;

        let have_training = round.height < state.config.rounds_per_epoch - 2;
        let (data_assignments, num_all_batch_ids, batch_ids_not_yet_trained_on) =
            match have_training {
                true => {
                    let data_assignments = assign_data_for_state(state, &committee_selection);
                    let all_batch_ids = get_batch_ids_for_round(
                        state.current_round().unwrap(),
                        state,
                        committee_selection.get_num_trainer_nodes(),
                    );
                    let num_all_batch_ids = all_batch_ids.len();
                    let batch_ids_not_yet_trained_on: Arc<Mutex<BatchIdSet>> =
                        Arc::new(Mutex::new(all_batch_ids.into_iter().collect()));
                    (
                        data_assignments,
                        num_all_batch_ids,
                        Some(batch_ids_not_yet_trained_on),
                    )
                }
                false => (BTreeMap::new(), 0, None),
            };

        let committee_proof = committee_selection.get_committee(client_index);
        let witness_proof = committee_selection.get_witness(client_index);

        let blooms = {
            let participant_bloom =
                Bloom::random(state.epoch_state.clients.len(), BLOOM_FALSE_RATE);
            let batch_bloom = Bloom::random(num_all_batch_ids, BLOOM_FALSE_RATE);
            debug!(
                "Participant bloom size: {} bits, {} keys",
                participant_bloom.bits.0.len(),
                participant_bloom.keys.len()
            );
            debug!(
                "Batch bloom size: {} bits, {} keys",
                batch_bloom.bits.0.len(),
                batch_bloom.keys.len()
            );
            Some((participant_bloom, batch_bloom))
        };

        *current_round = RoundState {
            height: round.height,
            step: state.progress.step,
            sent_witness: false,
            downloads: Default::default(),
            results: Default::default(),
            commitments_per_client: Default::default(),
            data_assignments: data_assignments.clone(),
            blooms,
            committee_info: Some((committee_proof, witness_proof, committee_selection)),
            batch_ids_not_yet_trained_on: batch_ids_not_yet_trained_on
                .map(|x| (num_all_batch_ids, x)),
            self_distro_results: vec![],
        };

        info!(
            "Assignment for step {} (round {}/epoch {}): index={} committee position={} committee={} witness position={} witness={}",
            state.progress.step, round.height, state.progress.epoch, client_index, committee_proof.position, committee_proof.committee, witness_proof.position, witness_proof.witness
        );

        let eval_runner = self.eval_runner.clone();
        let finished = Arc::new(AtomicBool::new(false));

        let prev_self_distro_results = previous_round.self_distro_results.clone();
        let applying_and_training: JoinHandle<Result<FinishedTrainers, TrainError>> =
            if !have_training {
                let finished = finished.clone();

                // the last two rounds have no training (just applying the final results)
                tokio::task::spawn(async move {
                    let round_duration = Instant::now() - round_start;
                    debug!("Training for round finished, duration {:?}", round_duration);
                    finished.store(true, Ordering::SeqCst);
                    notify_try_opportunistic_witness.notify_one();
                    Ok(FinishedTrainers {
                        evals_or_trainers: MaybeRunningEvals::Running(
                            eval_runner
                                .start(applying.await.map_err(|_| TrainError::ApplyCrashed)??),
                        ),
                        round_losses: vec![],
                        optim_stats: HashMap::new(),
                        round_duration,
                    })
                })
            } else {
                let identity = self.identity;
                let cancel_training = cancel_training.clone();
                let write_gradients_dir = self.write_gradients_dir.clone();
                let tx_distro_result = self.tx_distro_result.clone();
                let quantize = match &state.model {
                    model::Model::LLM(llm) => match llm.optimizer {
                        OptimizerDefinition::Distro { quantize_1bit, .. } => quantize_1bit,
                        _ => false,
                    },
                };
                let finished = finished.clone();

                let TrainingDataForStep {
                    step,
                    mut next_sample,
                } = self
                    .data_fetcher
                    .fetch_data(state, &data_assignments, &self.identity);

                tokio::task::spawn(async move {
                    let mut round_losses: Vec<f32> = Vec::new();
                    let mut optim_stats: HashMap<String, f64> = HashMap::new();

                    let mut available_trainers =
                        applying.await.map_err(|_| TrainError::ApplyCrashed)??;

                    while let Some(data) = next_sample.recv().await {
                        let mut in_progress = FuturesUnordered::new();

                        // reset the DP barriers
                        if let Some(trainer) = available_trainers.first() {
                            if available_trainers.len() != trainer.data_parallel_world_size() {
                                error!("Available trainers does not equal DP world size");
                                return Err(TrainError::TrainCrashed);
                            }
                            trainer.data_parallel_barrier();
                        } else {
                            error!("No available trainers");
                            return Err(TrainError::TrainCrashed);
                        }

                        let batches = match &data.data {
                            BatchData::CPU(items) => {
                                let total_size = items.len();
                                let num_trainers = available_trainers.len();
                                let chunk_size = total_size / num_trainers;
                                let mut batches = items
                                    .chunks(chunk_size)
                                    .map(|x| x.to_owned())
                                    .collect::<Vec<_>>();
                                if batches.len() == num_trainers + 1 {
                                    let last = batches.pop().unwrap();
                                    for (i, sample) in last.into_iter().enumerate() {
                                        batches[i].push(sample);
                                    }
                                }
                                if batches.len() != num_trainers {
                                    error!("Batches does not match DP world size");
                                }
                                batches
                            }
                            BatchData::GPU(_) => {
                                error!("Got data on GPU before distribution to trainers");
                                return Err(TrainError::TrainCrashed);
                            }
                        };

                        for (trainer, batch_data) in available_trainers.drain(..).zip(batches) {
                            let batch_id = data.id;
                            let batch_data = batch_data.to_vec();
                            let cancel_training = cancel_training.clone();
                            let prev_self_distro_results = prev_self_distro_results.clone();
                            in_progress.push(tokio::task::spawn_blocking(move || {
                                trainer.train(
                                    step,
                                    Batch {
                                        id: batch_id,
                                        data: BatchData::CPU(batch_data),
                                    },
                                    Vec::new(),
                                    Some(prev_self_distro_results),
                                    cancel_training,
                                )
                            }));
                        }

                        // the distro results are identical across all ranks, so we just send the first one we get
                        let mut sent_results = false;

                        while let Some(completed_trainer) = in_progress.next().await {
                            let TrainOutput {
                                batch_id,
                                trainer,
                                loss,
                                step,
                                distro_results,
                                cancelled,
                            } = completed_trainer.map_err(|_| TrainError::TrainCrashed)??;

                            available_trainers.push(trainer);

                            if !sent_results {
                                let res: Result<(), TrainError> = async {
                                    if cancelled {
                                        trace!("However, we were cancelled, so we're throwing away this result.");
                                        // we're throwing away this result.
                                        return Ok(());
                                    }

                                    let distro_results = distro_results.unwrap_or_default();

                                    let to_transmit = if quantize { Trainer::quantize_results(&distro_results) } else { distro_results.clone()};
                                    let transmittable_distro_result = TransmittableDistroResult {
                                        step,
                                        batch_id,
                                        distro_results: to_transmit
                                            .into_iter()
                                            .map(|x| SerializedDistroResult::try_from(&x))
                                            .collect::<std::result::Result<Vec<_>, _>>()
                                            .map_err(TrainError::SerializeDistroResult)?,
                                    };

                                    if let Some(dir) = &write_gradients_dir {
                                        let transmittable_distro_result = transmittable_distro_result.clone();
                                        let dir = dir.clone();
                                        tokio::spawn(async move {
                                            if let Err(e) =
                                                write_gradients_to_disk(dir, identity, transmittable_distro_result).await
                                            {
                                                error!("Failed to write gradients to disk: {e}");
                                            }
                                        });
                                    }

                                    for result in &distro_results {
                                        if let Some(stats) = &result.stats {
                                            for (name, value) in stats {
                                                // a rolling average for this step :)
                                                optim_stats
                                                    .entry(name.clone())
                                                    .and_modify(|e| *e = (*e + value) / 2.0)
                                                    .or_insert(*value);
                                            }
                                        }
                                    }

                                    round_losses.push(loss);

                                    let commitment = Coordinator::make_committment(&batch_id, &identity);

                                    trace!("trying to queue tx distro result...");
                                    tx_distro_result
                                        .send(DistroBroadcastAndPayload {
                                            step,
                                            batch_id,
                                            commitment,
                                            proof: committee_proof,
                                            distro_result: transmittable_distro_result,
                                            original_distro_result: distro_results,
                                        })
                                        .map_err(|_| TrainError::SendDistroResult)?;
                                    trace!("successfully queued tx distro result");
                                    Ok(())
                                }.instrument(
                                    tracing::debug_span!(
                                        "train_done",
                                        batch_id = format!("{batch_id}")
                                    )
                                ).await;
                                res?;
                                sent_results = true;
                            }
                        }
                    }

                    let evals = if cancel_training.is_cancelled() {
                        // we got timed out, don't bother starting evals
                        MaybeRunningEvals::NotRunning(available_trainers)
                    } else {
                        // we finished before getting cancelled, have some time to start evals.
                        MaybeRunningEvals::Running(eval_runner.start(available_trainers))
                    };
                    let round_duration = Instant::now() - round_start;
                    debug!("Training for round finished, duration {:?}", round_duration);
                    finished.store(true, Ordering::SeqCst);
                    notify_try_opportunistic_witness.notify_one();
                    Ok(FinishedTrainers {
                        evals_or_trainers: evals,
                        round_losses,
                        optim_stats,
                        round_duration,
                    })
                })
            };

        Ok(TrainingStep {
            applying_and_training,
            cancel_training,
            sending_health_checks,
            finished,
        })
    }

    fn apply_results(
        &mut self,
        trainers: Vec<Trainer>,
        state: &Coordinator<T>,
        previous_round: &mut RoundState<T>,
        current_round: &mut RoundState<T>,
    ) -> Result<JoinHandle<Result<Vec<Trainer>, ApplyError>>, ApplyError> {
        if current_round.height == 0 {
            // the first TWO training step of each epoch has no apply phase.
            // but, because we call this once with the default initalized RoundState (round 0)
            // and a second time (when transitioning from round 0 -> round 1), this check will skip
            // the two phases
            info!("Skipping early apply");
            return Ok(tokio::task::spawn(async move { Ok(trainers) }));
        }

        let apply_start = Instant::now();
        let step = state.progress.step;
        let witness_quorum = state.config.witness_quorum;

        // coordinator has already advanced to the next round (unless we're in cooldown) but we haven't started ours yet.
        // so our current_round corresponds to the coordinator's previous_round
        // `previous_round` -> state.previous_previous_round()
        // `current_round` -> state.previous_round()
        let mut payloads = std::mem::take(&mut previous_round.downloads);
        let commitments = std::mem::take(&mut previous_round.results);

        // here, when dealing with the coordinator,
        let witnesses = state
            .previous_round()
            .ok_or(ApplyError::NoActiveRound)?
            .witnesses;
        let batch_ids = get_batch_ids_for_round(
            state
                .previous_previous_round()
                .ok_or(ApplyError::NoActiveRound)?,
            state,
            previous_round
                .committee_info
                .as_ref()
                .ok_or(ApplyError::NoActiveRound)?
                .2
                .get_num_trainer_nodes(),
        );

        let b = batch_ids.clone();
        Ok(tokio::task::spawn(async move {
                let mut distro_results: Vec<Vec<DistroResult>> = Vec::new();

                for batch_id in batch_ids {
                    let batch_commitments = match commitments.get(&batch_id) {
                        Some(x) => x,
                        None => {
                            warn!("No commitments for batch {batch_id}");
                            continue;
                        }
                    };
                    debug!("Commitments for batch {batch_id}: {batch_commitments:?}");
                    let consensus = match Coordinator::<T>::select_consensus_commitment_by_witnesses(
                        &batch_commitments
                            .iter()
                            .map(|x| x.1.commitment)
                            .collect::<Vec<_>>(),
                        &witnesses,
                        witness_quorum,
                    ) {
                        Some(x) => x,
                        None => {
                            warn!("No consensus commitment for batch {}", batch_id);
                            continue;
                        }
                    };
                    debug!("Consensus commitment for batch {batch_id}: {consensus:?}");

                    let consensus = &batch_commitments[consensus].1;
                    let maybe_results = match payloads.remove(&consensus.ticket.hash()) {
                        Some(PayloadState::Deserializing(x)) => match x.is_finished() {
                            true => x.await.unwrap(),
                            false => {
                                return Err(ApplyError::DidNotFinishDeserializingCommitment(
                                    consensus.commitment,
                                    batch_id,
                                ));
                            }
                        },
                        Some(PayloadState::Downloading(_)) => {
                            return Err(ApplyError::DidNotBeginDownloadingCommitment(
                                consensus.commitment,
                                batch_id,
                            ));
                        }
                        None => {
                            return Err(ApplyError::UnknownCommitment(
                                consensus.commitment,
                                batch_id,
                            ))
                        }
                    };

                    match maybe_results {
                        Ok(results) => {
                            distro_results.push(results);
                        }
                        Err(err) => warn!("DESYNC: Got the following error when deserializing results for commitment 0x{}: {}", hex::encode(consensus.commitment), err),
                    }
                }

                let futures: Vec<JoinHandle<std::result::Result<Trainer, ApplyDistroResultError>>> =
                    trainers
                        .into_iter()
                        .map(|trainer| {
                            let distro_results = Some(distro_results.clone());

                            tokio::task::spawn_blocking(move || {
                                trainer.optimize(step, distro_results)
                            })
                        })
                        .collect::<Vec<_>>();
                let trainers: Vec<_> = try_join_all(futures)
                    .await
                    .map_err(|_| ApplyDistroResultError::ThreadCrashed)?
                    .into_iter()
                    .collect::<Result<_, _>>()?;
                debug!(
                    "Apply time: {:.1}s, {} trainers ready",
                    (Instant::now() - apply_start).as_secs_f32(),
                    trainers.len()
                );
                Ok(trainers)
            }.instrument(debug_span!("Applying distro results", ?b))))
    }
}

fn start_sending_health_checks<T: NodeIdentity>(
    round_state: &mut RoundState<T>,
    state: &Coordinator<T>,
    tx_health_check: mpsc::UnboundedSender<HealthChecks<T>>,
) -> Result<Option<JoinHandle<Result<(), TrainError>>>, TrainError> {
    // we won't have any information to health check with until at least one round of training has finished
    if round_state.height == 0 {
        return Ok(None);
    }
    let (_, witness_proof, committee_selection) = round_state
        .committee_info
        .as_ref()
        .ok_or(TrainError::NoCommitteeInfo)?;
    Ok(
        if state.epoch_state.first_round.is_false() && witness_proof.witness.is_true() {
            let clients = state.epoch_state.clients;
            let committee_selection = committee_selection.clone();
            let state = *state;
            Some(tokio::task::spawn(async move {
                let mut checks = HealthChecks::new();
                for (index, client) in clients.iter().enumerate() {
                    let proof = committee_selection.get_committee(index as u64);
                    if !state.healthy(&client.id, &proof).unwrap_or(false) {
                        warn!(
<<<<<<< HEAD
                            unhealthy_warn = "Found unhealthy trainer at",
                            index = index,
                            client_id = %&client.id,
=======
                            "Found unhealthy client at index {index} , client: {:?}",
                            &client.id
>>>>>>> 7cf0ede2
                        );
                        checks.push((client.id, proof));
                    }
                }

                if !checks.is_empty() {
                    info!("Sending health check for following indicies: {:?}", checks);
                    tx_health_check
                        .send(checks)
                        .map_err(|_| TrainError::SendHealthChecks)
                } else {
                    Ok(())
                }
            }))
        } else {
            None
        },
    )
}

#[derive(Error, Debug)]
pub enum ApplyError {
    #[error("no active round")]
    NoActiveRound,

    #[error("failed to apply distro result: {0}")]
    BadResult(#[from] ApplyDistroResultError),

    #[error("DESYNC: Did not finish deserializing payload for consensus commitment 0x{commitment} for batch {1}", commitment=hex::encode(.0))]
    DidNotFinishDeserializingCommitment(Commitment, BatchId),

    #[error("DESYNC: Did not begin downloading payload for consensus commitment 0x{commitment} for batch {1}", commitment=hex::encode(.0))]
    DidNotBeginDownloadingCommitment(Commitment, BatchId),

    #[error("DESYNC: Unknown consensus commitment 0x{commitment} for batch {1}", commitment=hex::encode(.0))]
    UnknownCommitment(Commitment, BatchId),
}

#[derive(Debug, Error)]
enum WriteGradientsError {
    #[error("Failed to create write_gradients_dir: {0}")]
    CreateDir(tokio::io::Error),

    #[error("Failed to serialize distro result data {fname} to bytes: {err}")]
    Serialize { fname: String, err: postcard::Error },

    #[error("Failed to write distro result data {fname}: {err}")]
    Write {
        fname: String,
        err: tokio::io::Error,
    },
}

async fn write_gradients_to_disk<T: NodeIdentity>(
    write_gradients_dir: PathBuf,
    identity: T,
    distro_result: TransmittableDistroResult,
) -> Result<(), WriteGradientsError> {
    debug!("Trying to write distro result to disk...");
    tokio::fs::create_dir_all(&write_gradients_dir)
        .await
        .map_err(WriteGradientsError::CreateDir)?;

    let fname = format!(
        "result-{}-step{}-batch{}.vec-postcard",
        identity, distro_result.step, distro_result.batch_id
    );
    let fpath = write_gradients_dir.join(&fname);
    let serialized = distro_results_to_bytes(&distro_result.distro_results).map_err(|err| {
        WriteGradientsError::Serialize {
            fname: fname.clone(),
            err,
        }
    })?;
    tokio::fs::write(fpath, serialized)
        .await
        .map_err(|err| WriteGradientsError::Write {
            fname: fname.clone(),
            err,
        })?;
    debug!("Wrote distro result {fname}.");
    Ok(())
}<|MERGE_RESOLUTION|>--- conflicted
+++ resolved
@@ -619,14 +619,9 @@
                     let proof = committee_selection.get_committee(index as u64);
                     if !state.healthy(&client.id, &proof).unwrap_or(false) {
                         warn!(
-<<<<<<< HEAD
                             unhealthy_warn = "Found unhealthy trainer at",
                             index = index,
                             client_id = %&client.id,
-=======
-                            "Found unhealthy client at index {index} , client: {:?}",
-                            &client.id
->>>>>>> 7cf0ede2
                         );
                         checks.push((client.id, proof));
                     }
