--- conflicted
+++ resolved
@@ -19,13 +19,8 @@
     Llama, LlamaConfig, LlamaForCausalLM, LoadLlamaForCausalLMError,
 };
 use psyche_network::{AuthenticatableIdentity, BlobTicket};
-<<<<<<< HEAD
 use std::{collections::HashMap, path::PathBuf, sync::Arc, time::Duration};
 use tch::{nn, Device, Kind, Tensor};
-=======
-use std::{collections::HashMap, path::PathBuf, sync::Arc};
-use tch::{Device, Kind, Tensor};
->>>>>>> 9585ea2d
 use thiserror::Error;
 use tokenizers::{models::wordlevel::WordLevel, ModelWrapper, Tokenizer};
 use tokio::{
@@ -123,10 +118,7 @@
     pub tx_health_check: UnboundedSender<HealthChecks>,
     pub tx_checkpoint: UnboundedSender<model::Checkpoint>,
     pub tx_model: UnboundedSender<HashMap<String, Tensor>>,
-<<<<<<< HEAD
     pub tx_parameters_req: UnboundedSender<(Vec<String>, oneshot::Sender<HashMap<String, Tensor>>)>,
-=======
->>>>>>> 9585ea2d
     pub tx_distro_result: UnboundedSender<DistroBroadcastAndPayload>,
     pub tx_request_download: UnboundedSender<BlobTicket>,
 }
@@ -143,10 +135,7 @@
             tx_health_check,
             tx_checkpoint,
             tx_model,
-<<<<<<< HEAD
             tx_parameters_req,
-=======
->>>>>>> 9585ea2d
             tx_distro_result,
             tx_request_download,
         } = self;
@@ -326,7 +315,6 @@
                     })
                 }
                 model::Checkpoint::Ephemeral => return Err(InitRunError::ModelIsEphemeral),
-<<<<<<< HEAD
                 model::Checkpoint::P2P(hub_repo) => {
                     let hub_repo = *hub_repo;
                     tokio::spawn(async move {
@@ -380,9 +368,6 @@
                         // })
                     })
                 }
-=======
-                model::Checkpoint::P2P => todo!(),
->>>>>>> 9585ea2d
             },
         };
 
