--- conflicted
+++ resolved
@@ -1354,20 +1354,9 @@
         } else {
             assert!(!payloads.is_empty());
             assert!(!commitments.is_empty());
-<<<<<<< HEAD
             let round = state
                 .current_round()
                 .ok_or(TickRoundWitnessError::NoActiveRound)?;
-=======
-            let round = match state.overlapped {
-                true => state
-                    .previous_round()
-                    .ok_or(TickRoundApplyError::NoActiveRound)?,
-                false => state
-                    .current_round()
-                    .ok_or(TickRoundApplyError::NoActiveRound)?,
-            };
->>>>>>> 947b143d
             let witnesses = round.witnesses.clone();
             let batch_ids = get_batch_ids_for_round(
                 match state.overlapped {
