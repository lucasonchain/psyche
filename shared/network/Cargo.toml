[package]
name = "psyche-network"
version = "0.1.0"
edition = "2021"

[dependencies]
psyche-tui.workspace = true
psyche-core.workspace = true
psyche-modeling.workspace = true
iroh.workspace = true
iroh-blobs.workspace = true
iroh-gossip.workspace = true
iroh-relay.workspace = true
tokio-util.workspace = true
tokio.workspace = true
tokio-stream.workspace = true
anyhow.workspace = true
serde.workspace = true
tracing.workspace = true
bytes.workspace = true
rand.workspace = true
postcard.workspace = true
sha2.workspace = true
futures-util.workspace = true
chrono.workspace = true
thiserror.workspace = true
tch.workspace = true
data-encoding = "2.6.0"
ed25519 = "2.2.3"
serde_json.workspace = true
serde_bytes = "0.11.15"
tokenizers.workspace = true
get_if_addrs = "0.5.3"
<<<<<<< HEAD
flate2 = "1.0"
=======
url = { version = "2.5", features = ["serde"] }
>>>>>>> 173d257d

# for examples
[dev-dependencies]
clap.workspace = true<|MERGE_RESOLUTION|>--- conflicted
+++ resolved
@@ -31,11 +31,8 @@
 serde_bytes = "0.11.15"
 tokenizers.workspace = true
 get_if_addrs = "0.5.3"
-<<<<<<< HEAD
 flate2 = "1.0"
-=======
 url = { version = "2.5", features = ["serde"] }
->>>>>>> 173d257d
 
 # for examples
 [dev-dependencies]
