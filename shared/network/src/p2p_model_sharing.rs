use anyhow::Result;
use core::fmt;
use iroh::{
    endpoint::{Connecting, Connection},
    protocol::ProtocolHandler,
};
use iroh_blobs::ticket::BlobTicket;
use psyche_core::BoxedFuture;
use std::io::{Cursor, Write};
use std::{
    collections::{hash_map::Entry, HashMap, HashSet},
    error::Error,
};
use tch::Tensor;
use tokio::sync::{mpsc::UnboundedSender, oneshot};
use tracing::warn;

pub const ALPN: &[u8] = b"model-parameter-sharing/0";
pub const REQUEST_PARAMETER_TIMEOUT_SECS: u64 = 3;

#[derive(Debug, serde::Serialize, serde::Deserialize)]
pub enum SharableModelParameterError {
    TchSerializeError(String),
    InvalidUpdate,
    ParameterUnknown(String),
    ParameterAlreadyAdded,
    SerializationError(String),
    ParametersNotInitialized,
    ParameterNotInitialized(String),
    ResponseChannelNotInitialized,
}

impl From<tch::TchError> for SharableModelParameterError {
    fn from(err: tch::TchError) -> Self {
        SharableModelParameterError::TchSerializeError(err.to_string())
    }
}

impl From<std::io::Error> for SharableModelParameterError {
    fn from(err: std::io::Error) -> Self {
        SharableModelParameterError::SerializationError(err.to_string())
    }
}

impl From<std::string::FromUtf8Error> for SharableModelParameterError {
    fn from(err: std::string::FromUtf8Error) -> Self {
        SharableModelParameterError::SerializationError(err.to_string())
    }
}

impl fmt::Display for SharableModelParameterError {
    fn fmt(&self, f: &mut fmt::Formatter<'_>) -> fmt::Result {
        match self {
            SharableModelParameterError::TchSerializeError(err) => {
                write!(f, "Torch serialize error: {}", err)
            }
            SharableModelParameterError::InvalidUpdate => {
                write!(f, "The update of the sharable model parameters is invalid")
            }
            SharableModelParameterError::ParameterUnknown(unknown_param_name) => {
                write!(f, "Parameter with name {} is unknown", unknown_param_name)
            }
            SharableModelParameterError::ParameterAlreadyAdded => {
                write!(f, "The parameter was already added")
            }
            SharableModelParameterError::SerializationError(err) => {
                write!(f, "Serialization error: {}", err)
            }
            SharableModelParameterError::ParametersNotInitialized => {
                write!(f, "Parameters were not initialized")
            }
            SharableModelParameterError::ParameterNotInitialized(param_name) => {
                write!(
                    f,
                    "Parameter {param_name} is known but was not yet initialized"
                )
            }
            SharableModelParameterError::ResponseChannelNotInitialized => {
                write!(f, "Response channel was not initialized")
            }
        }
    }
}

impl Error for SharableModelParameterError {
    fn source(&self) -> Option<&(dyn Error + 'static)> {
        match self {
            SharableModelParameterError::TchSerializeError(_err) => Some(self),
            SharableModelParameterError::InvalidUpdate => Some(self),
            SharableModelParameterError::ParameterUnknown(_unknown_parameter) => Some(self),
            SharableModelParameterError::ParameterAlreadyAdded => Some(self),
            SharableModelParameterError::SerializationError(_err) => Some(self),
            SharableModelParameterError::ParametersNotInitialized => Some(self),
            SharableModelParameterError::ParameterNotInitialized(_) => Some(self),
            SharableModelParameterError::ResponseChannelNotInitialized => Some(self),
        }
    }
}

pub enum ParameterSharingMessage {
    Get(
        String,
        oneshot::Sender<Result<BlobTicket, SharableModelParameterError>>,
    ),
    Response(String),
}

#[derive(serde::Serialize, serde::Deserialize, Debug, Clone)]
pub struct TransmittableModelParameter {
    param_name_bytes: Vec<u8>,
    param_value_bytes: Vec<u8>,
}

impl TransmittableModelParameter {
    fn new(param_name_bytes: Vec<u8>, param_value_bytes: Vec<u8>) -> Self {
        Self {
            param_name_bytes,
            param_value_bytes,
        }
    }
}

// This data structure is the one responsible of storing the model
// parameters for sharing them to other peers via p2p, as well as
// storing them while parameters are downloaded from other peers.
#[derive(Debug)]
pub struct ModelParameters {
    parameters: Option<HashMap<String, Option<Tensor>>>,
    tx_params_response: Option<oneshot::Sender<HashMap<String, Tensor>>>,
}

// These impls are methods called by both the sharing model peers and the ones
// that download
impl ModelParameters {
    pub fn empty() -> Self {
        Self {
            parameters: None,
            tx_params_response: None,
        }
    }
}

// These impls on the `ModelParameters` struct are the ones called by the
// peers that are in charge of sharing the parameters to the newly joined ones.
impl ModelParameters {
    pub fn update_parameters(
        &mut self,
        new_parameters: HashMap<String, Tensor>,
    ) -> Result<(), SharableModelParameterError> {
        let Some(parameters) = self.parameters.as_mut() else {
            let mut parameters = HashMap::new();
            let new_parameters = new_parameters;
            new_parameters.into_iter().for_each(|(param_name, tensor)| {
                parameters.insert(param_name, Some(tensor));
            });
            self.parameters = Some(parameters);
            return Ok(());
        };

        // validate that both models have the same parameters
        let new_parameters_names: HashSet<_> = new_parameters.keys().cloned().collect();
        let parameters_names: HashSet<_> = parameters.keys().cloned().collect();
        if new_parameters_names != parameters_names {
            return Err(SharableModelParameterError::InvalidUpdate);
        }

        let mut parameters = HashMap::new();
        let new_parameters = new_parameters;
        new_parameters.into_iter().for_each(|(param_name, tensor)| {
            parameters.insert(param_name, Some(tensor));
        });
        self.parameters = Some(parameters);
        Ok(())
    }

    pub fn get_transmittable_parameter(
        &self,
        param_name: &str,
    ) -> Result<TransmittableModelParameter, SharableModelParameterError> {
        let Some(parameters) = self.parameters.as_ref() else {
            return Err(SharableModelParameterError::ParametersNotInitialized);
        };

<<<<<<< HEAD
        match parameters.get(param_name) {
            Some(parameter) if is_initialized(parameter) => {
                let mut param_name_buffer = Vec::new();
                let mut param_value_buffer = Vec::new();
=======
        let Some(parameter) = parameters.get(param_name) else {
            return Err(SharableModelParameterError::ParameterUnknown(
                param_name.to_string(),
            ));
        };

        let Some(parameter) = parameter else {
            return Err(SharableModelParameterError::ParameterNotInitialized(
                param_name.to_string(),
            ));
        };

        let mut param_name_buffer = Vec::new();
        let mut param_value_buffer = Vec::new();
>>>>>>> 37be0564

                param_name_buffer.write_all(param_name.as_bytes())?;
                parameter.save_to_stream(&mut param_value_buffer)?;

                let transmittable_parameter =
                    TransmittableModelParameter::new(param_name_buffer, param_value_buffer);

                Ok(transmittable_parameter)
            }
            _ => {
                warn!("Paramater {param_name:?} not initialized");
                Err(SharableModelParameterError::ParameterUnknown(
                    param_name.to_string(),
                ))
            }
        }
    }
}

// These impls on the `ModelParameters` struct are the ones called by the
// new peers that are joining a run and have to download parameters from peers
// that are sharing them.
impl ModelParameters {
    // Initialize the model parameter names. This is important to know when
    // all model parameters have been downloaded from other peers.
    pub fn initialize_parameters(
        &mut self,
        param_names: &[String],
        tx_params_response: oneshot::Sender<HashMap<String, Tensor>>,
    ) {
        // Initialize the model parameter names with None.
        let mut parameters = HashMap::new();
        for param_name in param_names {
            parameters.insert(param_name.clone(), None);
        }
        self.parameters = Some(parameters);
        self.tx_params_response = Some(tx_params_response);
    }

    // Add new parameter downloaded from another peer
    pub fn add_parameter(
        &mut self,
        parameter: TransmittableModelParameter,
    ) -> Result<(), SharableModelParameterError> {
        let Some(parameters) = self.parameters.as_mut() else {
            return Err(SharableModelParameterError::ParametersNotInitialized);
        };

        // Deserialize model parameter
        let param_name = String::from_utf8(parameter.param_name_bytes)?;
        let buf_reader = Cursor::new(parameter.param_value_bytes);
        let param_value = Tensor::load_from_stream(buf_reader)?;

        // Validate that the parameter does not already exist
        // This should be called only by a client that joins the run
        match parameters.entry(param_name.to_string()) {
            Entry::Occupied(mut param_entry) => {
                let param = param_entry.get_mut();
                if param.is_some() {
                    return Err(SharableModelParameterError::ParameterAlreadyAdded);
                }
                *param = Some(param_value);
                Ok(())
            }
            Entry::Vacant(_) => Err(SharableModelParameterError::ParameterUnknown(
                param_name.to_string(),
            )),
        }
    }

    // Utility function that is used to know when we have downloaded all
    // model parameters from the other peers
    pub fn is_download_complete(&self) -> bool {
        let Some(parameters) = self.parameters.as_ref() else {
            return false;
        };

        parameters
            .iter()
            .all(|(_param_name, param_value)| param_value.is_some())
    }

    // Once all parameters have been downloaded, this function is called to send them
    // to the initialization task, so that the model can be loaded
    pub fn send_init_parameters(&mut self) -> Result<(), SharableModelParameterError> {
        if let Some(tx_params_response) = self.tx_params_response.take() {
            let Some(parameters) = self.parameters.take() else {
                return Err(SharableModelParameterError::ParametersNotInitialized);
            };

            let mut parameters_to_send = HashMap::new();
            for (param_name, parameter) in parameters.into_iter() {
                let Some(tensor) = parameter else {
                    // This error should never really happen, but checking just in case
                    // something goes really wrong
                    return Err(SharableModelParameterError::ParameterNotInitialized(
                        param_name,
                    ));
                };
                parameters_to_send.insert(param_name, tensor);
            }
            tx_params_response.send(parameters_to_send).unwrap();
            return Ok(());
        }
        Err(SharableModelParameterError::ResponseChannelNotInitialized)
    }
}

#[derive(Debug, Clone)]
pub struct ModelParameterSharing {
    tx_model_parameter_req: UnboundedSender<ParameterSharingMessage>,
}

impl ModelParameterSharing {
    pub fn new(tx_model_parameter_req: UnboundedSender<ParameterSharingMessage>) -> Self {
        Self {
            tx_model_parameter_req,
        }
    }
    pub(crate) fn _accept_connection(
        connection: Connection,
        tx_model_parameter_req: UnboundedSender<ParameterSharingMessage>,
    ) -> BoxedFuture<Result<()>> {
        Box::pin(async move {
            let (mut send, mut recv) = connection.accept_bi().await?;
            let parameter_request_bytes = recv.read_to_end(1000).await?;
            let Ok(parameter_request) = String::from_utf8(parameter_request_bytes) else {
                send.write_all(b"Invalid parameter request").await?;
                return Ok(());
            };

            // Create channel for requesting the model parameter to the client backend
            // and add a new blob for it
            let (tx_req, rx_req) =
                oneshot::channel::<Result<BlobTicket, SharableModelParameterError>>();
            let request = ParameterSharingMessage::Get(parameter_request, tx_req);
            tx_model_parameter_req.send(request)?;

            // Receive the blob ticket and forward it to the requesting client
            let parameter_blob_ticket = rx_req.await?;
            let data = postcard::to_stdvec(&parameter_blob_ticket)?;
            send.write_all(&data).await?;
            send.finish()?;

            // Wait until the remote closes the connection, which it does once it
            // received the response.
            connection.closed().await;

            Ok(())
        })
    }

    pub fn accept_connection(&self, connection: Connection) -> BoxedFuture<Result<()>> {
        let tx_model_parameter_req = self.tx_model_parameter_req.clone();
        Box::pin(async move { Self::_accept_connection(connection, tx_model_parameter_req).await })
    }
}

impl ProtocolHandler for ModelParameterSharing {
    fn accept(&self, connecting: Connecting) -> BoxedFuture<Result<()>> {
        let tx_model_parameter_req = self.tx_model_parameter_req.clone();
        Box::pin(async move {
            let connection = connecting.await?;
            Self::_accept_connection(connection, tx_model_parameter_req).await
        })
    }
}<|MERGE_RESOLUTION|>--- conflicted
+++ resolved
@@ -181,27 +181,10 @@
             return Err(SharableModelParameterError::ParametersNotInitialized);
         };
 
-<<<<<<< HEAD
         match parameters.get(param_name) {
-            Some(parameter) if is_initialized(parameter) => {
+            Some(Some(parameter)) => {
                 let mut param_name_buffer = Vec::new();
                 let mut param_value_buffer = Vec::new();
-=======
-        let Some(parameter) = parameters.get(param_name) else {
-            return Err(SharableModelParameterError::ParameterUnknown(
-                param_name.to_string(),
-            ));
-        };
-
-        let Some(parameter) = parameter else {
-            return Err(SharableModelParameterError::ParameterNotInitialized(
-                param_name.to_string(),
-            ));
-        };
-
-        let mut param_name_buffer = Vec::new();
-        let mut param_value_buffer = Vec::new();
->>>>>>> 37be0564
 
                 param_name_buffer.write_all(param_name.as_bytes())?;
                 parameter.save_to_stream(&mut param_value_buffer)?;
