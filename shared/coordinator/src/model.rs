--- conflicted
+++ resolved
@@ -305,11 +305,7 @@
     Dummy,
     Ephemeral,
     Hub(HubRepo),
-<<<<<<< HEAD
     P2P(HubRepo),
-=======
-    P2P,
->>>>>>> 9585ea2d
 }
 
 impl std::fmt::Display for Checkpoint {
@@ -318,11 +314,7 @@
             Checkpoint::Dummy => write!(f, "Dummy"),
             Checkpoint::Ephemeral => write!(f, "Ephemeral"),
             Checkpoint::Hub(hub_repo) => write!(f, "{}", u8_to_string(&hub_repo.repo_id)),
-<<<<<<< HEAD
             Checkpoint::P2P(_hub_repo) => write!(f, "P2P"),
-=======
-            Checkpoint::P2P => write!(f, "P2P"),
->>>>>>> 9585ea2d
         }
     }
 }
