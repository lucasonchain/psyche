[workspace]
members = [
    "architectures/centralized/*",
    "architectures/decentralized/solana-client",
    "shared/*",
    "tools/rust-tools/*",
]
resolver = "2"

[workspace.metadata.crane]
name = "psyche-workspace"

[workspace.package]
version = "0.0.1"

[workspace.dependencies]
psyche-coordinator = { path = "./shared/coordinator" }
psyche-core = { path = "./shared/core" }
psyche-client = { path = "./shared/client" }
psyche-data-provider = { path = "./shared/data-provider" }
psyche-eval = { path = "./shared/eval" }
psyche-network = { path = "./shared/network" }
psyche-modeling = { path = "./shared/modeling" }
psyche-tui = { path = "./shared/tui" }
psyche-watcher = { path = "./shared/watcher" }

psyche-solana-coordinator = { path = "./architectures/decentralized/solana-coordinator/programs/solana-coordinator" }
psyche-solana-client = { path = "./architectures/decentralized/solana-client" }


hf-hub = { git = "https://github.com/NousResearch/hf-hub.git", rev = "269dc3df4e194f9071ddbdbd25ed90d4990f9262" }
tokio = { version = "1", features = [
    "io-util",
    "rt",
    "rt-multi-thread",
    "net",
    "macros",
    "time",
] }
tokio-stream = "0.1"
tokio-util = "0.7.12"
anyhow = "1.0.86"
clap = { version = "4.5.16", features = ["derive", "env"] }
serde = { version = "1.0.209", features = ["derive"] }
serde_json = "1.0.28"
tracing = { version = "0.1.40", features = ["std"] }
bytes = "1.7.1"
rand = "0.8.5"
rand_chacha = "0.3.1"
postcard = { version = "1.0.10", features = ["use-std"] }
sha2 = "0.10.8"
futures = "0.3.30"
futures-util = "0.3.30"
chrono = "0.4.38"
fast-math = "0.1"
async-trait = "0.1.82"
iroh = "0.30.0"
iroh-blobs = { version = "0.30.0", features = ["rpc"] }
iroh-gossip = "0.30.1"
memmap2 = { version = "0.9.3", features = ["stable_deref_trait"] }
indicatif = "0.17.5"
tokenizers = { version = "0.20.0", default-features = false, features = [
    "onig",
] }
tch = { git = "https://github.com/jquesnelle/tch-rs.git", rev = "e8b64d8dedccbc0092ad43b49a01a5355f0feee7" }
torch-sys = { git = "https://github.com/jquesnelle/tch-rs.git", rev = "e8b64d8dedccbc0092ad43b49a01a5355f0feee7" }
# tch = { path = "../tch-rs" }
# torch-sys = { path = "../tch-rs/torch-sys" }
time = { version = "0.3.36", features = ["formatting", "macros"] }
serde_with = { version = "3.11.0", features = ["macros"] }
bytemuck = { version = "1", features = ["derive", "min_const_generics"] }
thiserror = "2.0.3"
toml = "0.8.19"

anchor-lang = { git = "https://github.com/coral-xyz/anchor.git", rev = "a7a23eea308440a9fa9cb79cee7bddd30ab163d5" }
anchor-client = { git = "https://github.com/coral-xyz/anchor.git", rev = "a7a23eea308440a9fa9cb79cee7bddd30ab163d5", features = [
    "async",
] }
<<<<<<< HEAD
futures-lite = "2.5.0"
=======

# dev only
test-log = "0.2.16"
pretty_assertions = "1.4.1"

>>>>>>> f9962b52

[profile.release]
debug = false<|MERGE_RESOLUTION|>--- conflicted
+++ resolved
@@ -76,15 +76,12 @@
 anchor-client = { git = "https://github.com/coral-xyz/anchor.git", rev = "a7a23eea308440a9fa9cb79cee7bddd30ab163d5", features = [
     "async",
 ] }
-<<<<<<< HEAD
 futures-lite = "2.5.0"
-=======
 
 # dev only
 test-log = "0.2.16"
 pretty_assertions = "1.4.1"
 
->>>>>>> f9962b52
 
 [profile.release]
 debug = false