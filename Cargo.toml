--- conflicted
+++ resolved
@@ -2,11 +2,7 @@
 members = [
     "architectures/centralized/*",
     "architectures/decentralized/solana-client",
-<<<<<<< HEAD
-    "architectures/decentralized/testing", "e2e_testing",
-=======
-    "architectures/decentralized/solana-tooling",
->>>>>>> 9c8d2ce4
+    "architectures/decentralized/testing", "architectures/decentralized/solana-tooling", "e2e_testing",
     "shared/*",
     "tools/rust-tools/*",
 ]
